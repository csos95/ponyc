--- conflicted
+++ resolved
@@ -81,11 +81,5 @@
     publish: true
 
 test_script:
-<<<<<<< HEAD
-  - ps: |
-      cd C:\projects\ponyc
-      python -x waf test --config $env:configuration --llvm $env:llvm
-=======
   - cd C:\projects\ponyc
-  - python -x waf test --config %configuration% --llvm %llvm%
->>>>>>> 7028b253
+  - python -x waf test --config %configuration% --llvm %llvm%