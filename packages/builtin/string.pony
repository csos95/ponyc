use @memcmp[I32](dst: Pointer[U8] box, src: Pointer[U8] box, len: USize)
use @memset[Pointer[None]](dst: Pointer[None], set: U32, len: USize)
use @memmove[Pointer[None]](dst: Pointer[None], src: Pointer[None], len: USize)

<<<<<<< HEAD
primitive Strings
  """
  Common utility methods for strings.
  """

  fun common_prefix(data: ReadSeq[Stringable]): String iso^ =>
    """
    Creates a string that is the common prefix of the supplied strings, possibly empty.
    """
    var res = "".clone()
    try
      let iter = data.values()
      if iter.has_next() then 
        res = iter.next().string()
        for d in iter do
          var idx: USize = 0
          let s = d.string()
          while (idx < res.size()) and (idx < s.size()) do
            if res(idx) != s(idx) then
              break
            end
            idx = idx + 1
          end
          res = res.substring(0, idx.isize())
        end
      end
    end
    res
=======
>>>>>>> 6cd91141

class val String is (Seq[U8] & Comparable[String box] & Stringable)
  """
  Strings don't specify an encoding.
  """
  var _size: USize
  var _alloc: USize
  var _ptr: Pointer[U8]

  new create(len: USize = 0) =>
    """
    An empty string. Enough space for len bytes is reserved.
    """
    _size = 0
    _alloc = len.min(len.max_value() - 1) + 1
    _ptr = Pointer[U8]._alloc(_alloc)
    _set(0, 0)

  new from_cstring(str: Pointer[U8], len: USize = 0) =>
    """
    The cstring is not copied. This must be done only with C-FFI functions that
    return null-terminated pony_alloc'd character arrays.
    """
    if str.is_null() then
      _size = 0
      _alloc = 1
      _ptr = Pointer[U8]._alloc(_alloc)
      _set(0, 0)
    else
      _size = len

      if len == 0 then
        while str._apply(_size) != 0 do
          _size = _size + 1
        end
      end

      _alloc = _size + 1
      _ptr = str
    end

  new copy_cstring(str: Pointer[U8] box, len: USize = 0) =>
    """
    If the cstring is not null terminated and a length isn't specified, this
    can crash. This will only occur if the C-FFI has been used to craft such
    a pointer.
    """
    if str.is_null() then
      _size = 0
      _alloc = 1
      _ptr = Pointer[U8]._alloc(_alloc)
      _set(0, 0)
    else
      _size = len

      if len == 0 then
        while str._apply(_size) != 0 do
          _size = _size + 1
        end
      end

      _alloc = _size + 1
      _ptr = Pointer[U8]._alloc(_alloc)
      str._copy_to(_ptr, _alloc)
    end

  new from_utf32(value: U32) =>
    """
    Create a UTF-8 string from a single UTF-32 code point.
    """
    if value < 0x80 then
      _size = 1
      _alloc = _size + 1
      _ptr = Pointer[U8]._alloc(_alloc)
      _set(0, value.u8())
    elseif value < 0x800 then
      _size = 2
      _alloc = _size + 1
      _ptr = Pointer[U8]._alloc(_alloc)
      _set(0, ((value >> 6) or 0xC0).u8())
      _set(1, ((value and 0x3F) or 0x80).u8())
    elseif value < 0xD800 then
      _size = 3
      _alloc = _size + 1
      _ptr = Pointer[U8]._alloc(_alloc)
      _set(0, ((value >> 12) or 0xE0).u8())
      _set(1, (((value >> 6) and 0x3F) or 0x80).u8())
      _set(2, ((value and 0x3F) or 0x80).u8())
    elseif value < 0xE000 then
      // UTF-16 surrogate pairs are not allowed.
      _size = 3
      _alloc = _size + 1
      _ptr = Pointer[U8]._alloc(_alloc)
      _set(0, 0xEF)
      _set(1, 0xBF)
      _set(2, 0xBD)
      _size = _size + 3
    elseif value < 0x10000 then
      _size = 3
      _alloc = _size + 1
      _ptr = Pointer[U8]._alloc(_alloc)
      _set(0, ((value >> 12) or 0xE0).u8())
      _set(1, (((value >> 6) and 0x3F) or 0x80).u8())
      _set(2, ((value and 0x3F) or 0x80).u8())
    elseif value < 0x110000 then
      _size = 4
      _alloc = _size + 1
      _ptr = Pointer[U8]._alloc(_alloc)
      _set(0, ((value >> 18) or 0xF0).u8())
      _set(1, (((value >> 12) and 0x3F) or 0x80).u8())
      _set(2, (((value >> 6) and 0x3F) or 0x80).u8())
      _set(3, ((value and 0x3F) or 0x80).u8())
    else
      // Code points beyond 0x10FFFF are not allowed.
      _size = 3
      _alloc = _size + 1
      _ptr = Pointer[U8]._alloc(_alloc)
      _set(0, 0xEF)
      _set(1, 0xBF)
      _set(2, 0xBD)
    end
    _set(_size, 0)

  fun cstring(): Pointer[U8] tag =>
    """
    Returns a C compatible pointer to a null terminated string.
    """
    _ptr

  fun size(): USize =>
    """
    Returns the length of the string.
    """
    _size

  fun codepoints(from: ISize = 0, to: ISize = ISize.max_value()): USize =>
    """
    Returns the number of unicode code points in the string between the two
    offsets. Index range [`from` .. `to`) is half-open.
    """
    if _size == 0 then
      return 0
    end

    var i = offset_to_index(from)
    var j = offset_to_index(to).min(_size)
    var n = USize(0)

    while i < j do
      if (_ptr._apply(i) and 0xC0) != 0x80 then
        n = n + 1
      end

      i = i + 1
    end

    n

  fun space(): USize =>
    """
    Returns the space available for data, not including the null terminator.
    """
    _alloc - 1

  fun ref reserve(len: USize): String ref^ =>
    """
    Reserve space for len bytes. An additional byte will be reserved for the
    null terminator.
    """
    if _alloc <= len then
      _alloc = len.min(len.max_value() - 1) + 1
      _ptr = _ptr._realloc(_alloc)
    end
    this

  fun ref recalc(): String ref^ =>
    """
    Recalculates the string length. This is only needed if the string is
    changed via an FFI call. If the string is not null terminated at the
    allocated length, a null is added.
    """
    _size = 0

    while (_size < _alloc) and (_ptr._apply(_size) > 0) do
      _size = _size + 1
    end

    if _size == _alloc then
      _size = _size - 1
      _set(_size, 0)
    end

    this

  fun ref truncate(len: USize): String ref^ =>
    """
    Truncates the string at the minimum of len and space. Ensures there is a
    null terminator. Does not check for null terminators inside the string.
    """
    _size = len.min(_alloc - 1)
    _set(_size, 0)
    this

  fun utf32(offset: ISize): (U32, U8) ? =>
    """
    Return a UTF32 representation of the character at the given offset and the
    number of bytes needed to encode that character. If the offset does not
    point to the beginning of a valid UTF8 encoding, return 0xFFFD (the unicode
    replacement character) and a length of one. Raise an error if the offset is
    out of bounds.
    """
    let i = offset_to_index(offset)
    let err: (U32, U8) = (0xFFFD, 1)

    if i >= _size then error end
    var c = _ptr._apply(i)

    if c < 0x80 then
      // 1-byte
      (c.u32(), 1)
    elseif c < 0xC2 then
      // Stray continuation.
      err
    elseif c < 0xE0 then
      // 2-byte
      if (i + 1) >= _size then
        // Not enough bytes.
        err
      else
        var c2 = _ptr._apply(i + 1)
        if (c2 and 0xC0) != 0x80 then
          // Not a continuation byte.
          err
        else
          (((c.u32() << 6) + c2.u32()) - 0x3080, 2)
        end
      end
    elseif c < 0xF0 then
      // 3-byte.
      if (i + 2) >= _size then
        // Not enough bytes.
        err
      else
        var c2 = _ptr._apply(i + 1)
        var c3 = _ptr._apply(i + 2)
        if
          // Not continuation bytes.
          ((c2 and 0xC0) != 0x80) or
          ((c3 and 0xC0) != 0x80) or
          // Overlong encoding.
          ((c == 0xE0) and (c2 < 0xA0))
        then
          err
        else
          (((c.u32() << 12) + (c2.u32() << 6) + c3.u32()) - 0xE2080, 3)
        end
      end
    elseif c < 0xF5 then
      // 4-byte.
      if (i + 3) >= _size then
        // Not enough bytes.
        err
      else
        var c2 = _ptr._apply(i + 1)
        var c3 = _ptr._apply(i + 2)
        var c4 = _ptr._apply(i + 3)
        if
          // Not continuation bytes.
          ((c2 and 0xC0) != 0x80) or
          ((c3 and 0xC0) != 0x80) or
          ((c4 and 0xC0) != 0x80) or
          // Overlong encoding.
          ((c == 0xF0) and (c2 < 0x90)) or
          // UTF32 would be > 0x10FFFF.
          ((c == 0xF4) and (c2 >= 0x90))
        then
          err
        else
          (((c.u32() << 18) +
            (c2.u32() << 12) +
            (c3.u32() << 6) +
            c4.u32()) - 0x3C82080, 4)
        end
      end
    else
      // UTF32 would be > 0x10FFFF.
      err
    end

  fun apply(i: USize): U8 ? =>
    """
    Returns the i-th byte. Raise an error if the index is out of bounds.
    """
    if i < _size then _ptr._apply(i) else error end

  fun ref update(i: USize, value: U8): U8 ? =>
    """
    Change the i-th byte. Raise an error if the index is out of bounds.
    """
    if i < _size then
      _set(i, value)
    else
      error
    end

  fun at_offset(offset: ISize): U8 ? =>
    """
    Returns the byte at the given offset. Raise an error if the offset is out
    of bounds.
    """
    this(offset_to_index(offset))

  fun ref update_offset(offset: ISize, value: U8): U8 ? =>
    """
    Changes a byte in the string, returning the previous byte at that offset.
    Raise an error if the offset is out of bounds.
    """
    this(offset_to_index(offset)) = value

  fun clone(): String iso^ =>
    """
    Returns a copy of the string.
    """
    let len = _size
    let str = recover String(len) end
    _ptr._copy_to(str._ptr, len + 1)
    str._size = len
    str

  fun find(s: String box, offset: ISize = 0, nth: USize = 0): ISize ? =>
    """
    Return the index of the n-th instance of s in the string starting from the
    beginning. Raise an error if there is no n-th occurence of s or s is empty.
    """
    var i = offset_to_index(offset)
    var steps = nth + 1

    while i < _size do
      var j: USize = 0

      var same = while j < s._size do
        if _ptr._apply(i + j) != s._ptr._apply(j) then
          break false
        end
        j = j + 1
        true
      else
        false
      end

      if same and ((steps = steps - 1) == 1) then
        return i.isize()
      end

      i = i + 1
    end
    error

  fun rfind(s: String box, offset: ISize = -1, nth: USize = 0): ISize ? =>
    """
    Return the index of n-th instance of s in the string starting from the end.
    Raise an error if there is no n-th occurence of s or s is empty.
    """
    var i = offset_to_index(offset) - s._size
    var steps = nth + 1

    while i < _size do
      var j: USize = 0

      var same = while j < s._size do
        if _ptr._apply(i + j) != s._ptr._apply(j) then
          break false
        end
        j = j + 1
        true
      else
        false
      end

      if same and ((steps = steps - 1) == 1) then
        return i.isize()
      end

      i = i - 1
    end
    error

  fun count(s: String box, offset: ISize = 0): USize =>
    """
    Counts the non-overlapping occurrences of s in the string.
    """
    let j: ISize = (_size - s.size()).isize()
    var i: USize = 0
    var k = offset

    if j < 0 then
      return 0
    elseif (j == 0) and (this == s) then
      return 1
    end

    try
      while k < j do
        k = find(s, k) + s.size().isize()
        i = i + 1
      end
    end

    i

  fun at(s: String box, offset: ISize = 0): Bool =>
    """
    Returns true if the substring s is present at the given offset.
    """
    var i = offset_to_index(offset)

    if (i + s.size()) <= _size then
      @memcmp(_ptr._offset(i), s._ptr, s._size) == 0
    else
      false
    end

  fun ref delete(offset: ISize, len: USize = 1): String ref^ =>
    """
    Delete len bytes at the supplied offset, compacting the string in place.
    """
    var i = offset_to_index(offset)

    if i < _size then
      let n = len.min(_size - i)
      _size = _size - n
      _ptr._offset(i)._delete(n, _size - i)
      _set(_size, 0)
    end
    this

  fun substring(from: ISize, to: ISize = ISize.max_value()): String iso^ =>
    """
    Returns a substring. Index range [`from` .. `to`) is half-open.
    Returns an empty string if nothing is in the range.
    """
    let start = offset_to_index(from)
    let finish = offset_to_index(to).min(_size)

    if (start < _size) and (start < finish) then
      let len = finish - start
      var str = recover String(len) end
      _ptr._offset(start)._copy_to(str._ptr, len)
      str._size = len
      str._set(len, 0)
      str
    else
      recover String end
    end

  fun lower(): String iso^ =>
    """
    Returns a lower case version of the string.
    """
    var s = clone()
    s.lower_in_place()
    s

  fun ref lower_in_place(): String ref^ =>
    """
    Transforms the string to lower case. Currently only knows ASCII case.
    """
    var i: USize = 0

    while i < _size do
      var c = _ptr._apply(i)

      if (c >= 0x41) and (c <= 0x5A) then
        _set(i, c + 0x20)
      end

      i = i + 1
    end
    this

  fun upper(): String iso^ =>
    """
    Returns an upper case version of the string. Currently only knows ASCII
    case.
    """
    var s = clone()
    s.upper_in_place()
    s

  fun ref upper_in_place(): String ref^ =>
    """
    Transforms the string to upper case.
    """
    var i: USize = 0

    while i < _size do
      var c = _ptr._apply(i)

      if (c >= 0x61) and (c <= 0x7A) then
        _set(i, c - 0x20)
      end

      i = i + 1
    end
    this

  fun reverse(): String iso^ =>
    """
    Returns a reversed version of the string.
    """
    var s = clone()
    s.reverse_in_place()
    s

  fun ref reverse_in_place(): String ref^ =>
    """
    Reverses the byte order in the string. This needs to be changed to handle
    UTF-8 correctly.
    """
    if _size > 1 then
      var i: USize = 0
      var j = _size - 1

      while i < j do
        let x = _ptr._apply(i)
        _set(i, _ptr._apply(j))
        _set(j, x)
        i = i + 1
        j = j - 1
      end
    end
    this

  fun ref push(value: U8): String ref^ =>
    """
    Add a byte to the end of the string.
    """
    reserve(_size + 1)
    _set(_size, value)
    _size = _size + 1
    _set(_size, 0)
    this

  fun ref pop(): U8 ? =>
    """
    Remove a byte from the end of the string.
    """
    if _size > 0 then
      _size = _size - 1
      _ptr._offset(_size)._delete(1, 0)
    else
      error
    end

  fun ref unshift(value: U8): String ref^ =>
    """
    Adds a byte to the beginning of the string.
    """
    if value != 0 then
      reserve(_size + 1)
      @memmove(_ptr.usize() + 1, _ptr.usize(), _size + 1)
      _set(0, value)
      _size = _size + 1
    else
      _set(0, 0)
      _size = 0
    end

    this

  fun ref shift(): U8 ? =>
    """
    Removes a byte from the beginning of the string.
    """
    if _size > 0 then
      let value = _ptr._apply(0)
      @memmove(_ptr.usize(), _ptr.usize() + 1, _size)
      _size = _size - 1
      value
    else
      error
    end

  fun ref append(seq: ReadSeq[U8], offset: USize = 0, len: USize = -1):
    String ref^
  =>
    """
    Append the elements from a sequence, starting from the given offset.

    TODO: optimise when it is a string or an array
    """
    if offset >= seq.size() then
      return this
    end

    let copy_len = len.min(seq.size() - offset)
    reserve(_size + copy_len)

    let cap = copy_len + offset
    var i = offset

    try
      while i < cap do
        push(seq(i))
        i = i + 1
      end
    end

    this

  fun ref clear(): String ref^ =>
    """
    Truncate the string to zero length.
    """
    _set(0, 0)
    _size = 0
    this

  fun insert(offset: ISize, that: String): String iso^ =>
    """
    Returns a version of the string with the given string inserted at the given
    offset.
    """
    var s = clone()
    s.insert_in_place(offset, that)
    s

  fun ref insert_in_place(offset: ISize, that: String box): String ref^ =>
    """
    Inserts the given string at the given offset. Appends the string if the
    offset is out of bounds.
    """
    reserve(_size + that._size)
    var index = offset_to_index(offset).min(_size)
    @memmove(_ptr.usize() + index + that._size,
      _ptr.usize() + index, _size - index)
    that._ptr._copy_to(_ptr._offset(index), that._size)
    _size = _size + that._size
    _set(_size, 0)
    this

  fun ref insert_byte(offset: ISize, value: U8): String ref^ =>
    """
    Inserts a byte at the given offset. Appends if the offset is out of bounds.
    """
    reserve(_size + 1)
    var index = offset_to_index(offset).min(_size)
    @memmove(_ptr.usize() + index + 1, _ptr.usize() + index,
      _size - index)
    _set(index, value)
    _size = _size + 1
    _set(_size, 0)
    this

  fun cut(from: ISize, to: ISize = ISize.max_value()): String iso^ =>
    """
    Returns a version of the string with the given range deleted.
    Index range [`from` .. `to`) is half-open.
    """
    var s = clone()
    s.cut_in_place(from, to)
    s

  fun ref cut_in_place(from: ISize, to: ISize = ISize.max_value()): String ref^
  =>
    """
    Cuts the given range out of the string.
    Index range [`from` .. `to`) is half-open.
    """
    let start = offset_to_index(from)
    let finish = offset_to_index(to).min(_size)

    if (start < _size) and (start < finish) and (finish <= _size) then
      let fragment_len = finish - start
      let new_size = _size - fragment_len
      var i = start

      while i < new_size do
        _set(i, _ptr._apply(i + fragment_len))
        i = i + 1
      end

      _size = _size - fragment_len
      _set(_size, 0)
    end
    this

  fun ref remove(s: String box): USize =>
    """
    Remove all instances of s from the string. Returns the count of removed
    instances.
    """
    var i: ISize = 0
    var n: USize = 0

    try
      while true do
        i = find(s, i)
        cut_in_place(i, i + s.size().isize())
        n = n + 1
      end
    end
    n

  fun ref replace(from: String box, to: String box, n: USize = 0):
    String ref^
  =>
    """
    Replace up to n occurrences of `from` in `this` with `to`. If n is 0, all
    occurrences will be replaced.
    """
    let from_len = from.size().isize()
    let to_len = to.size().isize()
    var offset = ISize(0)
    var occur = USize(0)

    try
      while true do
        offset = find(from, offset)
        cut_in_place(offset, offset + from_len)
        insert_in_place(offset, to)
        offset = offset + to_len
        occur = occur + 1

        if (n > 0) and (occur >= n) then
          break
        end
      end
    end
    this

  fun split(delim: String = " \t\v\f\r\n", n: USize = 0): Array[String] iso^ =>
    """
    Split the string into an array of strings. Any character in the delimiter
    string is accepted as a delimiter. If `n > 0`, then the split count is
    limited to n.

    Adjacent delimiters result in a zero length entry in the array. For
    example, `"1,,2".split(",") => ["1", "", "2"]`.
    """
    let result = recover Array[String] end

    if _size > 0 then
      let chars = Array[U32](delim.size())

      for rune in delim.runes() do
        chars.push(rune)
      end

      var cur = recover String end
      var i = USize(0)
      var occur = USize(0)

      try
        while i < _size do
          (let c, let len) = utf32(i.isize())

          try
            // If we find a delimeter, add the current string to the array.
            chars.find(c)
            occur = occur + 1

            if (n > 0) and (occur >= n) then
              break
            end

            result.push(cur = recover String end)
          else
            // Add bytes to the current string.
            var j = U8(0)

            while j < len do
              cur.push(_ptr._apply(i + j.usize()))
              j = j + 1
            end
          end

          i = i + len.usize()
        end
      end

      // Add all remaining bytes to the current string.
      while i < _size do
        cur.push(_ptr._apply(i))
        i = i + 1
      end

      result.push(consume cur)
    end

    consume result

  fun ref strip(s: String box = " \t\v\f\r\n"): String ref^ =>
    """
    Remove all leading and trailing characters from the string that are in s.
    """
    lstrip(s).rstrip(s)

  fun ref rstrip(s: String box = " \t\v\f\r\n"): String ref^ =>
    """
    Remove all trailing characters within the string that are in s. By default,
    trailing whitespace is removed.
    """
    if _size > 0 then
      let chars = Array[U32](s.size())
      var i = _size - 1

      for rune in s.runes() do
        chars.push(rune)
      end

      repeat
        try
          match utf32(i.isize())
          | (0xFFFD, 1) => None
          | (let c: U32, _) => chars.find(c)
          end
        else
          break
        end
      until (i = i - 1) == 0 end

      truncate(i + 1)
    end

    this

  fun ref lstrip(s: String box = " \t\v\f\r\n"): String ref^ =>
    """
    Remove all leading characters within the string that are in s. By default,
    leading whitespace is removed.
    """
    if _size > 0 then
      let chars = Array[U32](s.size())
      var i = USize(0)

      for rune in s.runes() do
        chars.push(rune)
      end

      while i < _size do
        try
          (let c, let len) = utf32(i.isize())
          chars.find(c)
          i = i + len.usize()
        else
          break
        end
      end

      if i > 0 then
        delete(0, i)
      end
    end

    this

  fun iso _append(s: String box): String iso^ =>
    reserve(s._size + _size)
    s._ptr._copy_to(_ptr._offset_tag(_size), s._size + 1) // + 1 for null
    _size = s._size + _size
    consume this

  fun add(that: String box): String =>
    """
    Return a string that is a concatenation of this and that.
    """
    let len = _size + that._size
    var s = recover String(len) end
    (consume s)._append(this)._append(that)

  fun join(data: ReadSeq[Stringable]): String iso^ =>
    """
    Return a string that is a concatenation of the strings in data, using this
    as a separator.
    """
    var buf = recover String end
    var first = true
    for v in data.values() do
      if not first then
        buf = (consume buf)._append(this)
      end
      first = false
      buf.append(v.string())
    end
    buf

  fun compare(that: String box): Compare =>
    """
    Lexically compare two strings.
    """
    compare_sub(that, _size)

  fun compare_sub(that: String box, n: USize, offset: ISize = 0,
    that_offset: ISize = 0, ignore_case: Bool = false): Compare
  =>
    """
    Starting at this + offset, compare n bytes with that + offset.
    """
    var i = n
    var j: USize = offset_to_index(offset)
    var k: USize = that.offset_to_index(that_offset)

    if (j + n) > _size then
      return Less
    elseif (k + n) > that._size then
      return Greater
    end

    while i > 0 do
      var c1 = _ptr._apply(j)
      var c2 = that._ptr._apply(k)

      if
        not ((c1 == c2) or
          (ignore_case and ((c1 or 0x20) == (c2 or 0x20)) and
            ((c1 or 0x20) >= 'a') and ((c1 or 0x20) <= 'z')))
      then
        return if c1.i32() > c2.i32() then Greater else Less end
      end

      j = j + 1
      k = k + 1
      i = i - 1
    end
    Equal

  fun eq(that: String box): Bool =>
    """
    Returns true if the two strings have the same contents.
    """
    if _size == that._size then
      @memcmp(_ptr, that._ptr, _size) == 0
    else
      false
    end

  fun lt(that: String box): Bool =>
    """
    Returns true if this is lexically less than that. Needs to be made UTF-8
    safe.
    """
    let len = _size.min(that._size)
    var i: USize = 0

    while i < len do
      if _ptr._apply(i) < that._ptr._apply(i) then
        return true
      elseif _ptr._apply(i) > that._ptr._apply(i) then
        return false
      end
      i = i + 1
    end
    _size < that._size

  fun le(that: String box): Bool =>
    """
    Returns true if this is lexically less than or equal to that. Needs to be
    made UTF-8 safe.
    """
    let len = _size.min(that._size)
    var i: USize = 0

    while i < len do
      if _ptr._apply(i) < that._ptr._apply(i) then
        return true
      elseif _ptr._apply(i) > that._ptr._apply(i) then
        return false
      end
      i = i + 1
    end
    _size <= that._size

  fun offset_to_index(i: ISize): USize =>
    if i < 0 then i.usize() + _size else i.usize() end

  fun i8(base: U8 = 0): I8 ? => _to_int[I8](base)
  fun i16(base: U8 = 0): I16 ? => _to_int[I16](base)
  fun i32(base: U8 = 0): I32 ? => _to_int[I32](base)
  fun i64(base: U8 = 0): I64 ? => _to_int[I64](base)
  fun i128(base: U8 = 0): I128 ? => _to_int[I128](base)
  fun ilong(base: U8 = 0): ILong ? => _to_int[ILong](base)
  fun isize(base: U8 = 0): ISize ? => _to_int[ISize](base)
  fun u8(base: U8 = 0): U8 ? => _to_int[U8](base)
  fun u16(base: U8 = 0): U16 ? => _to_int[U16](base)
  fun u32(base: U8 = 0): U32 ? => _to_int[U32](base)
  fun u64(base: U8 = 0): U64 ? => _to_int[U64](base)
  fun u128(base: U8 = 0): U128 ? => _to_int[U128](base)
  fun ulong(base: U8 = 0): ULong ? => _to_int[ULong](base)
  fun usize(base: U8 = 0): USize ? => _to_int[USize](base)

  fun _to_int[A: ((Signed | Unsigned) & Integer[A] val)](base: U8): A ? =>
    """
    Convert the *whole* string to the specified type.
    If there are any other characters in the string, or the integer found is
    out of range for the target type then an error is thrown.
    """
    (let v, let d) = read_int[A](0, base)
    // Check the whole string is used
    if (d == 0) or (d.usize() != _size) then error end
    v

  fun read_int[A: ((Signed | Unsigned) & Integer[A] val)](offset: ISize = 0,
    base: U8 = 0): (A, USize /* chars used */) ?
  =>
    """
    Read an integer from the specified location in this string. The integer
    value read and the number of characters consumed are reported.
    The base parameter specifies the base to use, 0 indicates using the prefix,
    if any, to detect base 2, 10 or 16.
    If no integer is found at the specified location, then (0, 0) is returned,
    since no characters have been used.
    An integer out of range for the target type throws an error.
    A leading minus is allowed for signed integer types.
    Underscore characters are allowed throughout the integer and are ignored.
    """
    let start_index = offset_to_index(offset)
    var index = start_index
    var value: A = 0
    var had_digit = false

    // Check for leading minus
    let minus = (index < _size) and (_ptr._apply(index) == '-')
    if minus then
      // Named variables need until issue #220 is fixed
      // if A(-1) > A(0) then
      let neg: A = -1
      let zero: A = 0
      if neg > zero then
        // We're reading an unsigned type, negative not allowed, int not found
        return (0, 0)
      end

      index = index + 1
    end

    (let base', let base_chars) = _read_int_base[A](base, index)
    index = index + base_chars

    // Process characters
    while index < _size do
      let char: A = A(0).from[U8](_ptr._apply(index))
      if char == '_' then
        index = index + 1
        continue
      end

      let digit =
        if (char >= '0') and (char <= '9') then
          char - '0'
        elseif (char >= 'A') and (char <= 'Z') then
          (char - 'A') + 10
        elseif (char >= 'a') and (char <= 'z') then
          (char - 'a') + 10
        else
          break
        end

      if digit >= base' then
        break
      end

      let new_value: A = (value * base') + digit

      if (new_value / base') != value then
        // Overflow
        error
      end

      value = new_value
      had_digit = true
      index = index + 1
    end

    if minus then value = -value end

    // Check result
    if not had_digit then
      // No integer found
      return (0, 0)
    end

    // Success
    (value, index - start_index)

  fun _read_int_base[A: ((Signed | Unsigned) & Integer[A] val)]
    (base: U8, index: USize): (A, USize /* chars used */)
  =>
    """
    Determine the base of an integer starting at the specified index.
    If a non-0 base is given use that. If given base is 0 read the base
    specifying prefix, if any, to detect base 2 or 16.
    If no base is specified and no prefix is found default to decimal.
    Note that a leading 0 does NOT imply octal.
    Report the base found and the number of characters in the prefix.
    """
    if base > 0 then
      return (A(0).from[U8](base), 0)
    end

    // Determine base from prefix
    if (index + 2) >= _size then
      // Not enough characters, must be decimal
      return (10, 0)
    end

    let lead_char = _ptr._apply(index)
    let base_char = _ptr._apply(index + 1) and not 0x20

    if (lead_char == '0') and (base_char == 'B') then
      return (2, 2)
    end

    if (lead_char == '0') and (base_char == 'X') then
      return (16, 2)
    end

    // No base specified, default to decimal
    (10, 0)

  fun f32(offset: ISize = 0): F32 =>
    var index = offset_to_index(offset)

    if index < _size then
      @strtof[F32](_ptr.usize() + index, USize(0))
    else
      F32(0)
    end

  fun f64(offset: ISize = 0): F64 =>
    var index = offset_to_index(offset)

    if index < _size then
      @strtod[F64](_ptr.usize() + index, USize(0))
    else
      F64(0)
    end

  fun hash(): U64 =>
    @hash_block[U64](_ptr, _size)

  fun string(fmt: FormatDefault = FormatDefault,
    prefix: PrefixDefault = PrefixDefault, prec: USize = -1, width: USize = 0,
    align: Align = AlignLeft, fill: U32 = ' '): String iso^
  =>
    // TODO: fill character
    let copy_len = _size.min(prec.usize())
    let len = copy_len.max(width.usize())
    let str = recover String(len) end

    match align
    | AlignLeft =>
      _ptr._copy_to(str._ptr, copy_len)
      @memset(str._ptr.usize() + copy_len, U32(' '), len - copy_len)
    | AlignRight =>
      @memset(str._ptr, U32(' '), len - copy_len)
      _ptr._copy_to(str._ptr._offset_tag(len - copy_len), copy_len)
    | AlignCenter =>
      let half = (len - copy_len) / 2
      @memset(str._ptr, U32(' '), half)
      _ptr._copy_to(str._ptr._offset_tag(half), copy_len)
      @memset(str._ptr.usize() + copy_len + half, U32(' '),
        len - copy_len - half)
    end

    str._size = len
    str._set(len, 0)
    str

  fun values(): StringBytes^ =>
    """
    Return an iterator over the bytes in the string.
    """
    StringBytes(this)

  fun runes(): StringRunes^ =>
    """
    Return an iterator over the codepoints in the string.
    """
    StringRunes(this)

  fun ref _set(i: USize, value: U8): U8 =>
    """
    Unsafe update, used internally.
    """
    _ptr._update(i, value)

class StringBytes is Iterator[U8]
  let _string: String box
  var _i: USize

  new create(string: String box) =>
    _string = string
    _i = 0

  fun has_next(): Bool =>
    _i < _string.size()

  fun ref next(): U8 ? =>
    _string(_i = _i + 1)

class StringRunes is Iterator[U32]
  let _string: String box
  var _i: USize

  new create(string: String box) =>
    _string = string
    _i = 0

  fun has_next(): Bool =>
    _i < _string.size()

  fun ref next(): U32 ? =>
    (let rune, let len) = _string.utf32(_i.isize())
    _i = _i + len.usize()
    rune<|MERGE_RESOLUTION|>--- conflicted
+++ resolved
@@ -2,37 +2,6 @@
 use @memset[Pointer[None]](dst: Pointer[None], set: U32, len: USize)
 use @memmove[Pointer[None]](dst: Pointer[None], src: Pointer[None], len: USize)
 
-<<<<<<< HEAD
-primitive Strings
-  """
-  Common utility methods for strings.
-  """
-
-  fun common_prefix(data: ReadSeq[Stringable]): String iso^ =>
-    """
-    Creates a string that is the common prefix of the supplied strings, possibly empty.
-    """
-    var res = "".clone()
-    try
-      let iter = data.values()
-      if iter.has_next() then 
-        res = iter.next().string()
-        for d in iter do
-          var idx: USize = 0
-          let s = d.string()
-          while (idx < res.size()) and (idx < s.size()) do
-            if res(idx) != s(idx) then
-              break
-            end
-            idx = idx + 1
-          end
-          res = res.substring(0, idx.isize())
-        end
-      end
-    end
-    res
-=======
->>>>>>> 6cd91141
 
 class val String is (Seq[U8] & Comparable[String box] & Stringable)
   """
