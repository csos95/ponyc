--- conflicted
+++ resolved
@@ -1,8 +1,8 @@
-<<<<<<< HEAD
 trait Constructable[T]
 {
   private function construct_new() throws {}
-=======
+}
+
 class Partial[T]
 {
   function fields()->( r:Set[FieldID[T]] )
@@ -12,7 +12,6 @@
   function setfield( f:FieldID[T], v:FieldType[T, f] )
 
   function fieldof( f:String )->( r:FieldID[T]|None )
->>>>>>> a41b7ca9
 }
 
 trait Cloneable[T]
