#include <gtest/gtest.h>
#include <platform.h>

#include <ast/ast.h>
#include <pass/scope.h>
#include <ast/stringtab.h>
#include <pass/pass.h>
#include <pkg/package.h>
#include <pkg/use.h>

#include "util.h"

class ScopeTest: public testing::Test
{
protected:
  ast_t* ast;
  ast_t* target;
  builder_t* builder;
  pass_opt_t opt;

  virtual void SetUp()
  {
    use_clear_handlers();
    use_register_std();
    package_add_magic("builtin", "primitive U32");
    pass_opt_init(&opt);
    limit_passes("scope1");
  }

  virtual void TearDown()
  {
    pass_opt_done(&opt);
    builder_free(builder);
  }

  void build(const char* desc)
  {
    DO(build_ast_from_string(desc, &ast, &builder));
    target = builder_find_sub_tree(builder, "target");
  }

  void symtab_entry(token_id scope_id, const char* name, ast_t* expect)
  {
    ast_t* scope = find_sub_tree(ast, scope_id);
    ASSERT_NE((void*)NULL, scope);
    symtab_t* symtab = ast_get_symtab(scope);
    ASSERT_NE((void*)NULL, symtab);
    ASSERT_EQ(expect, symtab_find(symtab, stringtab(name), NULL));
  }

  ast_result_t run_scope()
  {
    return ast_visit(&ast, pass_scope, NULL, &opt);
  }
};


TEST_F(ScopeTest, Var)
{
  const char* tree =
    "(program{scope} (package{scope} (module{scope}"
    "  (class{scope} (id Bar) x x x"
    "    (members (fvar{def target} (id foo) x x))))))";

  DO(build(tree));
  ASSERT_EQ(AST_OK, run_scope());

  DO(symtab_entry(TK_CLASS, "foo", target));
  DO(symtab_entry(TK_MODULE, "foo", NULL));
}


TEST_F(ScopeTest, Let)
{
  const char* tree =
    "(program{scope} (package{scope} (module{scope}"
    "  (class{scope} (id Bar) x x x"
    "    (members (flet{def target} (id foo) x x))))))";

  DO(build(tree));

  ASSERT_EQ(AST_OK, run_scope());

  DO(symtab_entry(TK_CLASS, "foo", target));
  DO(symtab_entry(TK_MODULE, "foo", NULL));
}


TEST_F(ScopeTest, Param)
{
  const char* tree =
    "(program{scope} (package{scope} (module{scope}"
    "  (class{scope} (id Bar) x x x"
    "    (members"
    "      (fun{scope} ref (id wombat) x"
    "        (params"
    "          (param{def target} (id foo) nominal x))"
    "        x x x))))))";

  DO(build(tree));

  ASSERT_EQ(AST_OK, run_scope());

  DO(symtab_entry(TK_FUN, "foo", target));
  DO(symtab_entry(TK_CLASS, "foo", NULL));
  DO(symtab_entry(TK_MODULE, "foo", NULL));
}


TEST_F(ScopeTest, New)
{
  const char* tree =
    "(program{scope} (package{scope} (module{scope}"
    "  (class{scope} (id Bar) x x x"
    "    (members"
    "      (new{scope}{def target} ref (id foo) x x x x x))))))";

  DO(build(tree));

  ASSERT_EQ(AST_OK, run_scope());

  DO(symtab_entry(TK_NEW, "foo", NULL));
  DO(symtab_entry(TK_CLASS, "foo", target));
  DO(symtab_entry(TK_MODULE, "foo", NULL));
}


TEST_F(ScopeTest, Be)
{
  const char* tree =
    "(program{scope} (package{scope} (module{scope}"
    "  (class{scope} (id Bar) x x x"
    "    (members"
    "      (be{scope}{def target} tag (id foo) x x x x x))))))";

  DO(build(tree));

  ASSERT_EQ(AST_OK, run_scope());

  DO(symtab_entry(TK_BE, "foo", NULL));
  DO(symtab_entry(TK_CLASS, "foo", target));
  DO(symtab_entry(TK_MODULE, "foo", NULL));
}


TEST_F(ScopeTest, Fun)
{
  const char* tree =
    "(program{scope} (package{scope} (module{scope}"
    "  (class{scope} (id Bar) x x x"
    "    (members"
    "      (fun{scope}{def target} ref (id foo) x x x x x))))))";

  DO(build(tree));

  ASSERT_EQ(AST_OK, run_scope());

  DO(symtab_entry(TK_FUN, "foo", NULL));
  DO(symtab_entry(TK_CLASS, "foo", target));
  DO(symtab_entry(TK_MODULE, "foo", NULL));
}


TEST_F(ScopeTest, TypeParam)
{
  const char* tree =
    "(program{scope} (package{scope} (module{scope}"
    "  (class{scope} (id Bar) x x x"
    "    (members"
    "      (fun{scope} ref (id wombat)"
    "        (typeparams (typeparam{def target} (id Foo) x x)) x x x x))))))";

  DO(build(tree));

  ASSERT_EQ(AST_OK, run_scope());

  DO(symtab_entry(TK_FUN, "Foo", target));
  DO(symtab_entry(TK_CLASS, "Foo", NULL));
  DO(symtab_entry(TK_MODULE, "Foo", NULL));
}


TEST_F(ScopeTest, Local)
{
  const char* tree =
    "(program{scope} (package{scope} (module{scope}"
    "  (class{scope} (id Bar) x x x"
    "    (members"
    "      (fun{scope} ref (id wombat) x x x x"
    "        (seq (= (var (idseq{def target} (id foo))) 3))))))))";

  DO(build(tree));
  ASSERT_EQ(AST_OK, run_scope());

  DO(symtab_entry(TK_FUN, "foo", ast_child(target)));
  DO(symtab_entry(TK_CLASS, "foo", NULL));
  DO(symtab_entry(TK_MODULE, "foo", NULL));
}


TEST_F(ScopeTest, MultipleLocals)
{
  const char* tree =
    "(program{scope} (package{scope} (module{scope}"
    "  (class{scope} (id Bar) x x x"
    "    (members"
    "      (fun{scope} ref (id wombat) x x x x"
    "        (seq (= (var"
    "          (idseq{def target} (id foo)(id bar)(id aardvark))) 3))))))))";

  DO(build(tree));

  AST_GET_CHILDREN(target, foo_ast, bar_ast, aardvark_ast);

  ASSERT_EQ(AST_OK, run_scope());

  DO(symtab_entry(TK_FUN, "foo", foo_ast));
  DO(symtab_entry(TK_FUN, "bar", bar_ast));
  DO(symtab_entry(TK_FUN, "aardvark", aardvark_ast));
  DO(symtab_entry(TK_CLASS, "foo", NULL));
  DO(symtab_entry(TK_CLASS, "bar", NULL));
  DO(symtab_entry(TK_CLASS, "aardvark", NULL));
  DO(symtab_entry(TK_MODULE, "foo", NULL));
  DO(symtab_entry(TK_MODULE, "bar", NULL));
  DO(symtab_entry(TK_MODULE, "aardvark", NULL));
}


TEST_F(ScopeTest, Actor)
{
  const char* tree =
    "(program{scope} (package{scope} (module{scope}"
    "  (actor{scope}{def target} (id Foo) x x x x))))";

  DO(build(tree));
  ASSERT_EQ(AST_OK, run_scope());

  DO(symtab_entry(TK_ACTOR, "Foo", NULL));
  DO(symtab_entry(TK_MODULE, "Foo", NULL));
  DO(symtab_entry(TK_PACKAGE, "Foo", target));
}


TEST_F(ScopeTest, Class)
{
  const char* tree =
    "(program{scope} (package{scope} (module{scope}"
    "  (class{scope}{def target} (id Foo) x x x x))))";

  DO(build(tree));
  ASSERT_EQ(AST_OK, run_scope());

  DO(symtab_entry(TK_CLASS, "Foo", NULL));
  DO(symtab_entry(TK_MODULE, "Foo", NULL));
  DO(symtab_entry(TK_PACKAGE, "Foo", target));
}


TEST_F(ScopeTest, Data)
{
  const char* tree =
    "(program{scope} (package{scope} (module{scope}"
    "  (primitive{scope}{def target} (id Foo) x x x x))))";

  DO(build(tree));
  ASSERT_EQ(AST_OK, run_scope());

  DO(symtab_entry(TK_PRIMITIVE, "Foo", NULL));
  DO(symtab_entry(TK_MODULE, "Foo", NULL));
  DO(symtab_entry(TK_PACKAGE, "Foo", target));
}


TEST_F(ScopeTest, Trait)
{
  const char* tree =
    "(program{scope} (package{scope} (module{scope}"
    "  (trait{scope}{def target} (id Foo) x x x x))))";

  DO(build(tree));
  ASSERT_EQ(AST_OK, run_scope());

  DO(symtab_entry(TK_TRAIT, "Foo", NULL));
  DO(symtab_entry(TK_MODULE, "Foo", NULL));
  DO(symtab_entry(TK_PACKAGE, "Foo", target));
}


TEST_F(ScopeTest, Type)
{
  const char* tree =
    "(program{scope} (package{scope} (module{scope}"
    "  (type{def target} (id Foo) x))))";

  DO(build(tree));
  ASSERT_EQ(AST_OK, run_scope());

  DO(symtab_entry(TK_MODULE, "Foo", NULL));
  DO(symtab_entry(TK_PACKAGE, "Foo", target));
}


TEST_F(ScopeTest, NonTypeCannotHaveTypeName)
{
  const char* tree =
    "(program{scope} (package{scope} (module{scope}"
    "  (class{scope} (id Bar) x x x"
    "    (members (fvar (id Foo) x x))))))";

  DO(build(tree));
  ASSERT_EQ(AST_ERROR, run_scope());
}


TEST_F(ScopeTest, TypeCannotHaveNonTypeName)
{
  const char* tree =
    "(program{scope} (package{scope} (module{scope}"
    "  (class{scope} (id rar) x x x x))))";

  DO(build(tree));
  ASSERT_EQ(AST_ERROR, run_scope());
}


TEST_F(ScopeTest, SameScopeNameClash)
{
  const char* tree =
    "(program{scope} (package{scope} (module{scope}"
    "  (class{scope} (id Bar) x x x"
    "    (members"
    "      (fvar (id foo) x x)"
    "      (flet (id foo) x x))))))";

  DO(build(tree));
  ASSERT_EQ(AST_ERROR, run_scope());
}


TEST_F(ScopeTest, ParentScopeNameClash)
{
  const char* tree =
    "(program{scope} (package{scope} (module{scope}"
    "  (class{scope} (id Bar) x x x"
    "    (members"
    "      (fun{scope} ref (id foo) x"
    "        (params"
    "          (param (id foo) nominal x)) x x x))))))";

  DO(build(tree));
  ASSERT_EQ(AST_ERROR, run_scope());
}


TEST_F(ScopeTest, SiblingScopeNoClash)
{
  const char* tree =
    "(program{scope} (package{scope}"
    "  (module{scope}"
    "    (class{scope} (id Bar1) x x x"
    "      (members"
    "        (fun{scope} ref (id foo) x x x x x)))"
    "    (class{scope} (id Bar2) x x x"
    "      (members"
    "        (fun{scope} ref (id foo) x x x x x))))))";

  DO(build(tree));
  ASSERT_EQ(AST_OK, run_scope());
}


TEST_F(ScopeTest, Package)
{
  const char* tree =
    "(program{scope} (package{scope} (module{scope})))";

  DO(build(tree));
<<<<<<< HEAD

  package_add_magic("builtin", builtin);

  pass_opt_t opt;
  pass_opt_init(&opt);
  limit_passes(&opt, "scope1");
  ASSERT_EQ(AST_OK, pass_scope(&start, &opt));
  pass_opt_done(&opt);
=======
  ASSERT_EQ(AST_OK, run_scope());
>>>>>>> 50c94120

  // Builtin types go in the module symbol table
  ast_t* module = find_sub_tree(ast, TK_MODULE);
  symtab_t* package_symtab = ast_get_symtab(module);
  ASSERT_NE((void*)NULL, symtab_find(package_symtab, stringtab("U32"), NULL));
}


TEST_F(ScopeTest, Use)
{
  const char* tree =
    "(program{scope} (package{scope} (module{scope}"
    "  (use{def start} x \"test\" x))))";

  const char* used_package =
    "class Foo";

  package_add_magic("test", used_package);

<<<<<<< HEAD
  pass_opt_t opts;
  pass_opt_init(&opts);
  limit_passes(&opts, "scope1");
  ASSERT_EQ(AST_OK, pass_scope(&start, &opts));
  pass_opt_done(&opts);
=======
  DO(build(tree));
  ASSERT_EQ(AST_OK, run_scope());
>>>>>>> 50c94120

  // Use imported types go in the module symbol table
  ast_t* module = find_sub_tree(ast, TK_MODULE);
  symtab_t* module_symtab = ast_get_symtab(module);
  ASSERT_NE((void*)NULL, symtab_find(module_symtab, stringtab("Foo"), NULL));
}


TEST_F(ScopeTest, UseAs)
{
  const char* tree =
    "(program{scope} (package{scope} (module{scope}"
    "  (use{def start} (id bar) \"test\" x))))";

  const char* used_package =
    "class Foo";

  package_add_magic("test", used_package);

<<<<<<< HEAD
  pass_opt_t opts;
  pass_opt_init(&opts);
  limit_passes(&opts, "scope1");
  ASSERT_EQ(AST_OK, pass_scope(&start, &opts));
  pass_opt_done(&opts);
=======
  DO(build(tree));
  ASSERT_EQ(AST_OK, run_scope());
>>>>>>> 50c94120

  // Use imported types go in the module symbol table
  ast_t* module = find_sub_tree(ast, TK_MODULE);
  symtab_t* module_symtab = ast_get_symtab(module);
  ASSERT_NE((void*)NULL, symtab_find(module_symtab, stringtab("bar"), NULL));
  ASSERT_EQ((void*)NULL, symtab_find(module_symtab, stringtab("Foo"), NULL));
}


TEST_F(ScopeTest, UseConditionTrue)
{
  const char* tree =
    "(program{scope} (package{scope} (module{scope}"
    "  (use x \"test\" (reference (id debug))))))";

  const char* used_package =
    "class Foo";

  package_add_magic("test", used_package);

<<<<<<< HEAD
  pass_opt_t opts;
  pass_opt_init(&opts);
  limit_passes(&opts, "scope1");
  ASSERT_EQ(AST_OK, pass_scope(&start, &opts));
  pass_opt_done(&opts);
=======
  DO(build(tree));
  ASSERT_EQ(AST_OK, run_scope());
>>>>>>> 50c94120

  // Use imported types go in the module symbol table
  ast_t* module = find_sub_tree(ast, TK_MODULE);
  symtab_t* module_symtab = ast_get_symtab(module);
  ASSERT_NE((void*)NULL, symtab_find(module_symtab, stringtab("Foo"), NULL));
}


TEST_F(ScopeTest, UseConditionFalse)
{
  const char* tree =
    "(program{scope} (package{scope} (module{scope}"
    "  (use x \"test\" (call x x (. (reference (id debug)) (id op_not)))))))";

  const char* used_package =
    "class Foo";

  package_add_magic("test", used_package);

<<<<<<< HEAD
  pass_opt_t opts;
  pass_opt_init(&opts);
  limit_passes(&opts, "scope1");
  ASSERT_EQ(AST_OK, pass_scope(&start, &opts));
  pass_opt_done(&opts);
=======
  DO(build(tree));
  ASSERT_EQ(AST_OK, run_scope());
>>>>>>> 50c94120

  // Nothing should be imported
  ast_t* module = find_sub_tree(ast, TK_MODULE);
  symtab_t* module_symtab = ast_get_symtab(module);
  ASSERT_EQ((void*)NULL, symtab_find(module_symtab, stringtab("Foo"), NULL));
}<|MERGE_RESOLUTION|>--- conflicted
+++ resolved
@@ -24,7 +24,7 @@
     use_register_std();
     package_add_magic("builtin", "primitive U32");
     pass_opt_init(&opt);
-    limit_passes("scope1");
+    limit_passes(&opt, "scope1");
   }
 
   virtual void TearDown()
@@ -375,18 +375,7 @@
     "(program{scope} (package{scope} (module{scope})))";
 
   DO(build(tree));
-<<<<<<< HEAD
-
-  package_add_magic("builtin", builtin);
-
-  pass_opt_t opt;
-  pass_opt_init(&opt);
-  limit_passes(&opt, "scope1");
-  ASSERT_EQ(AST_OK, pass_scope(&start, &opt));
-  pass_opt_done(&opt);
-=======
-  ASSERT_EQ(AST_OK, run_scope());
->>>>>>> 50c94120
+  ASSERT_EQ(AST_OK, run_scope());
 
   // Builtin types go in the module symbol table
   ast_t* module = find_sub_tree(ast, TK_MODULE);
@@ -406,16 +395,8 @@
 
   package_add_magic("test", used_package);
 
-<<<<<<< HEAD
-  pass_opt_t opts;
-  pass_opt_init(&opts);
-  limit_passes(&opts, "scope1");
-  ASSERT_EQ(AST_OK, pass_scope(&start, &opts));
-  pass_opt_done(&opts);
-=======
-  DO(build(tree));
-  ASSERT_EQ(AST_OK, run_scope());
->>>>>>> 50c94120
+  DO(build(tree));
+  ASSERT_EQ(AST_OK, run_scope());
 
   // Use imported types go in the module symbol table
   ast_t* module = find_sub_tree(ast, TK_MODULE);
@@ -435,16 +416,8 @@
 
   package_add_magic("test", used_package);
 
-<<<<<<< HEAD
-  pass_opt_t opts;
-  pass_opt_init(&opts);
-  limit_passes(&opts, "scope1");
-  ASSERT_EQ(AST_OK, pass_scope(&start, &opts));
-  pass_opt_done(&opts);
-=======
-  DO(build(tree));
-  ASSERT_EQ(AST_OK, run_scope());
->>>>>>> 50c94120
+  DO(build(tree));
+  ASSERT_EQ(AST_OK, run_scope());
 
   // Use imported types go in the module symbol table
   ast_t* module = find_sub_tree(ast, TK_MODULE);
@@ -465,16 +438,8 @@
 
   package_add_magic("test", used_package);
 
-<<<<<<< HEAD
-  pass_opt_t opts;
-  pass_opt_init(&opts);
-  limit_passes(&opts, "scope1");
-  ASSERT_EQ(AST_OK, pass_scope(&start, &opts));
-  pass_opt_done(&opts);
-=======
-  DO(build(tree));
-  ASSERT_EQ(AST_OK, run_scope());
->>>>>>> 50c94120
+  DO(build(tree));
+  ASSERT_EQ(AST_OK, run_scope());
 
   // Use imported types go in the module symbol table
   ast_t* module = find_sub_tree(ast, TK_MODULE);
@@ -494,16 +459,8 @@
 
   package_add_magic("test", used_package);
 
-<<<<<<< HEAD
-  pass_opt_t opts;
-  pass_opt_init(&opts);
-  limit_passes(&opts, "scope1");
-  ASSERT_EQ(AST_OK, pass_scope(&start, &opts));
-  pass_opt_done(&opts);
-=======
-  DO(build(tree));
-  ASSERT_EQ(AST_OK, run_scope());
->>>>>>> 50c94120
+  DO(build(tree));
+  ASSERT_EQ(AST_OK, run_scope());
 
   // Nothing should be imported
   ast_t* module = find_sub_tree(ast, TK_MODULE);
