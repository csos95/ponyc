--- conflicted
+++ resolved
@@ -20,9 +20,5 @@
     traitfield = U64(0)
     generictrait = "Test"
 
-<<<<<<< HEAD
     var x: U64 = 0
-
-=======
->>>>>>> 2432710b
     env.out.print("Wahey!")