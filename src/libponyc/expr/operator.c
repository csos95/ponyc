--- conflicted
+++ resolved
@@ -319,7 +319,6 @@
       if(infer_type == NULL)
       {
         ast_error(left, "could not infer type of local");
-        ast_settype(left, NULL);
         return INFER_ERROR;
       }
 
@@ -357,58 +356,6 @@
   return true;
 }
 
-static void fail_infers(ast_t* ast)
-{
-  assert(ast != NULL);
-  ast_t* type = ast_type(ast);
-
-  switch(ast_id(ast))
-  {
-    case TK_SEQ:
-      assert(ast_childcount(ast) == 1);
-      fail_infers(ast_child(ast));
-
-      if(type != NULL && ast_id(type) == TK_INFERTYPE)
-        ast_settype(ast, NULL);
-
-      break;
-
-    case TK_TUPLE:
-    {
-      bool any_children_infer = false;
-
-      for(ast_t* p = ast_child(ast); p != NULL; p = ast_sibling(p))
-      {
-        ast_t* child_type = ast_type(p);
-
-        if(child_type != NULL && ast_id(child_type) == TK_INFERTYPE)
-          any_children_infer = true;
-
-        fail_infers(p);
-      }
-
-      if(any_children_infer)
-        ast_settype(ast, NULL);
-
-      break;
-    }
-
-    case TK_VAR:
-    case TK_LET:
-      if(type != NULL && ast_id(type) == TK_INFERTYPE)
-      {
-        ast_error(ast, "could not infer type of local");
-        ast_settype(ast_child(ast), NULL);  // Clear ID node type
-        ast_settype(ast, NULL);  // Clear VAR node type
-      }
-
-      break;
-
-    default:
-      break;
-  }
-}
-
 bool expr_assign(pass_opt_t* opt, ast_t* ast)
 {
   // Left and right are swapped in the AST to make sure we type check the
@@ -427,28 +374,15 @@
   assert(l_type != NULL);
 
   if(!coerce_literals(&right, l_type, opt))
-  {
-    fail_infers(left);
-    return false;
-  }
+    return false;
 
   ast_t* r_type = ast_type(right);
 
-<<<<<<< HEAD
   if(is_typecheck_error(r_type))
-=======
-  if(r_type == NULL)
-  {
-    fail_infers(left);
->>>>>>> 4937fe6d
-    return false;
-  }
+    return false;
 
   if(!infer_locals(left, r_type))
-  {
-    fail_infers(left);
-    return false;
-  }
+    return false;
 
   // Inferring locals may have changed the left type.
   l_type = ast_type(left);
