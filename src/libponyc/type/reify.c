--- conflicted
+++ resolved
@@ -1,11 +1,8 @@
 #include "reify.h"
 #include "nominal.h"
 #include "subtype.h"
-<<<<<<< HEAD
 #include "../ast/token.h"
-=======
 #include "viewpoint.h"
->>>>>>> 5bf48a1e
 #include <assert.h>
 
 static bool is_typeparam(ast_t* scope, ast_t* typeparam, ast_t* typearg)
