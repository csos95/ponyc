# Change Log

All notable changes to the Pony compiler and standard library will be documented in this file. This project adheres to [Semantic Versioning](http://semver.org/) and [Keep a CHANGELOG](http://keepachangelog.com/).

<<<<<<< HEAD
=======
## [0.33.2] - 2020-02-03

### Fixed

- fix cli issue when providing --help=false. ([PR #3442](https://github.com/ponylang/ponyc/pull/3442))
- Fix linker error when creating symlinks on Windows ([PR #3444](https://github.com/ponylang/ponyc/pull/3444))
- Fix "not match" and "not if" causing a syntax error ([PR #3449](https://github.com/ponylang/ponyc/pull/3449))

### Added

- LLVM 9.0.x support ([PR #3320](https://github.com/ponylang/ponyc/pull/3320))

### Changed

- Better error message for check_receiver_cap ([PR #3450](https://github.com/ponylang/ponyc/pull/3450))
- Improved error for undefined but used left side of declarations ([PR #3451](https://github.com/ponylang/ponyc/pull/3451))

>>>>>>> f89d4173
## [0.33.1] - 2019-12-13

### Fixed

- Fix building ponyc with clang on Ubuntu ([PR #3378](https://github.com/ponylang/ponyc/pull/3378))
- Fix error using latest VS2019 to build ponyc ([PR #3369](https://github.com/ponylang/ponyc/pull/3369))

### Changed

- Update default LLVM 7.1.0 ([PR #3377](https://github.com/ponylang/ponyc/pull/3377))

## [0.33.0] - 2019-11-01

### Fixed

- Building ponyc with GCC 8+ ([PR #3345](https://github.com/ponylang/ponyc/pull/3345))

### Added

- Allow programmatic override of the default runtime options ([PR #3342](https://github.com/ponylang/ponyc/pull/3342))

### Changed

- `--ponythreads` has been renamed to `--ponymaxthreads` ([PR #3334](https://github.com/ponylang/ponyc/pull/3334))
- All `--pony*` options that accept a value, will be checked for minimal values ([PR #3303](https://github.com/ponylang/ponyc/pull/3317))
- Default to statically linking LLVM into ponyc ([PR #3355](https://github.com/ponylang/ponyc/pull/3355))

## [0.32.0] - 2019-09-29

### Added

- Allow fields to be `consume`d (sometimes) ([PR #3304](https://github.com/ponylang/ponyc/pull/3304))
- `--ponynoscale` option ([PR #3303](https://github.com/ponylang/ponyc/pull/3303))
- `--ponyhelp` option to compiled program ([PR #3312](https://github.com/ponylang/ponyc/pull/3312))

### Changed

- Rename MaybePointer to NullablePointer ([PR #3293](https://github.com/ponylang/ponyc/pull/3293))
- `--ponyminthreads` option can't be larger than `--ponythreads` ([PR #3303](https://github.com/ponylang/ponyc/pull/3303))
- `--ponythreads` option can't be larger than cores available ([PR #3303](https://github.com/ponylang/ponyc/pull/3303))

## [0.31.0] - 2019-08-31

### Fixed

- Fix static linking issue by changing the link order ([PR #3259](https://github.com/ponylang/ponyc/pull/3259))

### Added

- Add `--link-ldcmd` command line argument for overriding the `ld` command used for linking ([PR #3259](https://github.com/ponylang/ponyc/pull/3259))
- Make builds with `musl` on `glibc` systems possible ([PR #3263](https://github.com/ponylang/ponyc/pull/3263))
- Add `proxy_via(destination_host, destination_service)` to `TCPConnectionNotify` to allow TCP handlers to change the hostname & service from a TCPConnectionNotify before connecting ([PR #3230](https://github.com/ponylang/ponyc/pull/3230))
- Add `add` and `sub` to `collections/persistent/Map` ([PR #3275](https://github.com/ponylang/ponyc/pull/3275))

### Changed

- Remove unnecessary argument to `Map.sub` ([PR #3275](https://github.com/ponylang/ponyc/pull/3275))
- No longer supply AppImage as a release format ([PR #3288](https://github.com/ponylang/ponyc/pull/3288))

## [0.30.0] - 2019-07-27

### Fixed

- Fix `which dtrace` path check ([PR #3229](https://github.com/ponylang/ponyc/pull/3229))
- Fix segfault due to Cycle Detector viewref inconsistency ([PR #3254](https://github.com/ponylang/ponyc/pull/3254))

### Changed

- Make Map insertion functions total ([PR #3203](https://github.com/ponylang/ponyc/pull/3203))
- Stop building Tumbleweed packages for releases ([PR #3228](https://github.com/ponylang/ponyc/pull/3228))
- Stop creating Debian Buster releases ([PR #3227](https://github.com/ponylang/ponyc/pull/3227))
- Remove `glob` package from standard library ([PR #3220](https://github.com/ponylang/ponyc/pull/3220))
- Remove `regex` package from standard library ([PR #3218](https://github.com/ponylang/ponyc/pull/3218))
- Remove `crypto` package from standard library ([PR #3225](https://github.com/ponylang/ponyc/pull/3225))
- Remove `net/ssl` package from standard library ([PR #3225](https://github.com/ponylang/ponyc/pull/3225))

## [0.29.0] - 2019-07-06

### Fixed

- Do not permit leading zeros in JSON numbers ([PR #3167](https://github.com/ponylang/ponyc/pull/3167))
- Make reading via TCPConnection re-entrant safe ([PR #3175](https://github.com/ponylang/ponyc/pull/3175))
- Cleanup TCPConnection GC-safety mechanism for writev buffers ([PR #3177](https://github.com/ponylang/ponyc/pull/3177))
- Add SSL tests and fix some SSL related bugs ([PR #3174](https://github.com/ponylang/ponyc/pull/3174))
- Fix lib/llvm to support MacOS ([PR #3181](https://github.com/ponylang/ponyc/pull/3181))
- Close Denial of Service issue with TCPConnection.expect ([PR #3197](https://github.com/ponylang/ponyc/pull/3197))
- Fix return type checking to allow aliasing for non-ephemeral return types. ([PR #3201](https://github.com/ponylang/ponyc/pull/3201))

### Added

- Allow use of OpenSSL 1.1.1 when building Pony ([PR #3156](https://github.com/ponylang/ponyc/pull/3156))
- Add `pointer.offset` to get arbitrary pointer tags via offset ([PR #3177](https://github.com/ponylang/ponyc/pull/3177))
- Add DTrace/SystemTap probes for muted & unmuted events ([PR #3196](https://github.com/ponylang/ponyc/pull/3196))
- Add method to AsioEvent to see if an event is a oneshot ([PR #3198](https://github.com/ponylang/ponyc/pull/3198))

### Changed

- Do not permit leading zeros in JSON numbers ([PR #3167](https://github.com/ponylang/ponyc/pull/3167))
- Make TCPConnection yield on writes to not hog cpu ([PR #3176](https://github.com/ponylang/ponyc/pull/3176))
- Change how TCP connection reads data to improve performance ([PR #3178](https://github.com/ponylang/ponyc/pull/3178))
- Allow use of runtime TCP connect without ASIO one shot ([PR #3171](https://github.com/ponylang/ponyc/pull/3171))
- Simplify buffering in TCPConnection ([PR #3185](https://github.com/ponylang/ponyc/pull/3185))
- Allow for fine-grained control of yielding CPU in TCPConnection ([PR #3197](https://github.com/ponylang/ponyc/pull/3187))
- Make TCPConnection.expect partial ([PR #3197](https://github.com/ponylang/ponyc/pull/3197))

## [0.28.1] - 2019-06-01

### Fixed

- Don't turn off Epoll OneShot when resubscribing to events  ([PR #3136](https://github.com/ponylang/ponyc/pull/3136))
- Add unchop to array and unchop, repeat_str and mul to string ([PR #3155](https://github.com/ponylang/ponyc/pull/3155))
- Fix cycle detector issue with checking for blocked actors ([PR #3154](https://github.com/ponylang/ponyc/pull/3154))
- Wake up suspended scheduler threads if there is work for another one ([PR #3153](https://github.com/ponylang/ponyc/pull/3153))

### Added

- Add Docker image based on Alpine ([PR #3138](https://github.com/ponylang/ponyc/pull/3135))
- Added `XorOshiro128StarStar` and `SplitMix64` PRNGs. ([PR #3135](https://github.com/ponylang/ponyc/pull/3135))
- Added function `Random.int_unbiased`. ([PR #3135](https://github.com/ponylang/ponyc/pull/3135))
- Added `from_u64` constructor to 128 bit state PRNGs. ([PR #3135](https://github.com/ponylang/ponyc/pull/3135))
- Add unchop to array and unchop, repeat_str and mul to string ([PR #3155](https://github.com/ponylang/ponyc/pull/3155))

### Changed

- Updated `XorOshiro128Plus` parameters. This PRNG will now produce different values for the same seed as before. ([PR #3135](https://github.com/ponylang/ponyc/pull/3135))
- Use fixed-point inversion for `Random.int` if the platform allows. ([PR #3135](https://github.com/ponylang/ponyc/pull/3135))

## [0.28.0] - 2019-03-22

### Fixed

- Ensure methods reached through a union are detected as reachable. ([PR #3102](https://github.com/ponylang/ponyc/pull/3102))
- Fixed issue with ponyc not being able to find Visual Studio Build Tools in non-standard locations. ([PR #3086](https://github.com/ponylang/ponyc/pull/3086))
- Update TCPConnection docs around local and remote addresses ([PR #3050](https://github.com/ponylang/ponyc/pull/3050))

### Changed

- Stop Supporting Ubuntu Artful ([PR #3100](https://github.com/ponylang/ponyc/pull/3100))
- Upgrade Docker image to use LLVM 7.0.1 ([PR #3079](https://github.com/ponylang/ponyc/pull/3079))
- Stop trying to be clever when finding user's LLVM installation ([PR #3077](https://github.com/ponylang/ponyc/pull/3077))
- Stop supporting Ubuntu Trusty ([PR #3076](https://github.com/ponylang/ponyc/pull/3076))
- Stop supporting Debian Jessie ([PR #3078](https://github.com/ponylang/ponyc/pull/3078))

## [0.27.0] - 2019-03-01

### Fixed

- Fix default arguments not being displayed correctly in generated docs ([PR #3018](https://github.com/ponylang/ponyc/pull/3018))
- Fix linker library version error on MacOS when installed via Homebrew ([PR #2998](https://github.com/ponylang/ponyc/pull/2998))
- Correctly specify linkage on Windows for runtime library backpressure functions. ([PR #2989](https://github.com/ponylang/ponyc/pull/2989))
- Reject Pointer and MaybePointer from being embedded ([PR #3006](https://github.com/ponylang/ponyc/pull/3006))

### Added

- Add FreeBSD 12 with LLVM 7 as supported platform ([PR #3039](https://github.com/ponylang/ponyc/pull/3039))
- Windows implementation of Process and Pipe. ([PR #3019](https://github.com/ponylang/ponyc/pull/3019))
- LLVM 7.0.1 compatibility ([PR #2976](https://github.com/ponylang/ponyc/pull/2976))
- [RFC 61] Add Modulo Operator (and floored division) ([PR #2997](https://github.com/ponylang/ponyc/pull/2997))
- Update Windows build system to handle the latest Visual Studio 2017 version ([PR #2992](https://github.com/ponylang/ponyc/pull/2992))

### Changed

- make String.f32() and String.f64() partial ([PR #3043](https://github.com/ponylang/ponyc/pull/3043))
- Change `--ponyminthreads` default to `0` ([PR #3020](https://github.com/ponylang/ponyc/pull/3020))
- Change default to disable pinning of scheduler threads to CPU cores ([PR #3024](https://github.com/ponylang/ponyc/pull/3024))
- Fix linker library version error on MacOS when installed via Homebrew ([PR #2998](https://github.com/ponylang/ponyc/pull/2998))

## [0.26.0] - 2019-01-25

### Fixed

- Fix signed/unsigned conversion bug in siphash24 implementation ([PR #2979](https://github.com/ponylang/ponyc/pull/2979))
- Fixes for telemetry.stp script ([PR #2983](https://github.com/ponylang/ponyc/pull/2983))
- libponyc: resolve relative paths in use "path:..." statements ([PR #2964](https://github.com/ponylang/ponyc/pull/2964))
- Fix silent crash with incorrect time formats in Windows ([PR #2971](https://github.com/ponylang/ponyc/pull/2971))
- Add whitespace between multiple args on cli help output ([PR #2942](https://github.com/ponylang/ponyc/pull/2942))
- Fix unsafe cases in capability subtyping implementation ([PR #2660](https://github.com/ponylang/ponyc/pull/2660))
- Fix race condition with socket close event from peer ([PR #2923](https://github.com/ponylang/ponyc/pull/2923))
- Link to libexecinfo on BSD always, not just in a debug compiler ([PR #2916](https://github.com/ponylang/ponyc/pull/2916))
- Install libdtrace_probes.a into the right directory on FreeBSD ([PR #2919](https://github.com/ponylang/ponyc/pull/2919))
- Fix scheduler thread wakeup bug ([PR #2926](https://github.com/ponylang/ponyc/pull/2926))
- Correct README.md link to AppImage packaging location ([PR #2927](https://github.com/ponylang/ponyc/pull/2927))
- Fix unsoundness when replacing `this` viewpoint in method calls. ([PR #2503](https://github.com/ponylang/ponyc/pull/2503))

### Added

- [RFC 60] Add binary heaps ([PR #2950](https://github.com/ponylang/ponyc/pull/2950))
- Make _SignedInteger and _UnsignedInteger public ([PR #2939](https://github.com/ponylang/ponyc/pull/2939))

### Changed

- Fix silent crash with incorrect time formats in Windows ([PR #2971](https://github.com/ponylang/ponyc/pull/2971))
- Add before/after iteration hooks to ponybench ([PR #2898](https://github.com/ponylang/ponyc/pull/2898))

## [0.25.0] - 2018-10-13

### Fixed

- Fix invalid allocation bug in runtime that allows for segfaults ([PR #2896](https://github.com/ponylang/ponyc/pull/2896))
- `buffered` performance improvements and bug fix ([PR #2890](https://github.com/ponylang/ponyc/pull/2890))
- Fix hash collision handling in persistent map ([PR #2894](https://github.com/ponylang/ponyc/pull/2894))
- Correctly handle modifier keys for TTY stdin on Windows ([PR #2892](https://github.com/ponylang/ponyc/pull/2892))
- Fix installation of libponyrt.bc on Linux ([PR #2893](https://github.com/ponylang/ponyc/pull/2893))
- Fix compilation warning on windows. ([PR #2877](https://github.com/ponylang/ponyc/pull/2877))
- Fix building on Windows in a directory with spaces in its name ([PR #2879](https://github.com/ponylang/ponyc/pull/2879))
- Fix losing data when reading from STDIN. ([PR #2872](https://github.com/ponylang/ponyc/pull/2872))
- Fix validation of provides lists of object literals. ([PR #2860](https://github.com/ponylang/ponyc/pull/2860))
- Fix `files/Path.clean()` not correctly handling multiple `..` ([PR #2862](https://github.com/ponylang/ponyc/pull/2862))
- Fix skipped try-then clauses on return, break and continue statements ([PR #2853](https://github.com/ponylang/ponyc/pull/2853))
- Fix performance and memory consumption issues with `files.FileLines` ([PR #2707](https://github.com/ponylang/ponyc/pull/2707))
- Fix ASIO one shot lost notifications problem ([PR #2897](https://github.com/ponylang/ponyc/pull/2897))

### Added

- Add ability to get iso array from an iso string. ([PR #2889](https://github.com/ponylang/ponyc/pull/2889))
- Add modc method to integer types ([PR #2883](https://github.com/ponylang/ponyc/pull/2883))
- Add divc method to integer types ([PR #2882](https://github.com/ponylang/ponyc/pull/2882))
- [RFC 58] Add partial arithmetic for integer types ([PR #2865](https://github.com/ponylang/ponyc/pull/2865))
- Added OpenBSD support. ([PR #2823](https://github.com/ponylang/ponyc/pull/2823))
- Added `set_up` method to `ponytest.UnitTest` as equivalent to existing `tear_down` method ([PR #2707](https://github.com/ponylang/ponyc/pull/2707))
- Added `keep_line_breaks` argument to function `buffered.Reader.line` ([PR #2707](https://github.com/ponylang/ponyc/pull/2707))

### Changed

- Rename mod and related operators to rem ([PR #2888](https://github.com/ponylang/ponyc/pull/2888))
- Improved CHAMP map ([PR #2894](https://github.com/ponylang/ponyc/pull/2894))
- Use RLIMIT_STACK's current limit for Pthreads stack size if it is sane ([PR #2852](https://github.com/ponylang/ponyc/pull/2852))
- Remove `File.line` method in favor of using `FileLines` ([PR #2707](https://github.com/ponylang/ponyc/pull/2707))

## [0.24.4] - 2018-07-29

### Fixed

- Fix array and string trim_in_place allocation bounds check ([PR #2840](https://github.com/ponylang/ponyc/pull/2840))

## [0.24.3] - 2018-07-24

### Added

- Nothing - this was purely to fix a problem in the previously release

## [0.24.2] - 2018-07-24

### Fixed

- Fix `make arch=XXXXX` command to be able to correctly find libponyrt.

## [0.24.1] - 2018-07-22

### Fixed

- Add libexecinfo to debug builds for BSD ([PR #2826](https://github.com/ponylang/ponyc/pull/2826))

### Added

- Add SSL APLN support ([PR #2816](https://github.com/ponylang/ponyc/pull/2816))
- Make dynamic scheduler scaling more robust and configurable ([PR #2801](https://github.com/ponylang/ponyc/pull/2801))

## [0.24.0] - 2018-06-29

### Fixed

- Always use "binary" mode when opening files on Windows. ([PR #2811](https://github.com/ponylang/ponyc/pull/2811))
- Do not set File._errno when reading less than requested bytes. ([PR #2785](https://github.com/ponylang/ponyc/pull/2785))
- Correctly allocate memory for linker arguments ([PR #2797](https://github.com/ponylang/ponyc/pull/2797))
- Fix build on DragonFly BSD ([PR #2794](https://github.com/ponylang/ponyc/pull/2794))
- Fix some edge cases in code generation for loops that jump away. ([PR #2791](https://github.com/ponylang/ponyc/pull/2791))
- Fix repeat loop symbol tracking to allow more valid cases. ([PR #2786](https://github.com/ponylang/ponyc/pull/2786))
-  Fix incorrect disposable/destroyed epoll resubscribe handling ([PR #2781](https://github.com/ponylang/ponyc/pull/2781))
- Fix GC-safety issue with writev pointers in File. ([PR #2775](https://github.com/ponylang/ponyc/pull/2775))
- Disable neon for armhf if not supported by C/C++ compiler ([PR #2672](https://github.com/ponylang/ponyc/pull/2672))

### Changed

- Run cycle detector every N ms based on timer ([PR #2709](https://github.com/ponylang/ponyc/pull/2709))
- [RFC 55] Remove package net/http from stdlib ([PR #2795](https://github.com/ponylang/ponyc/pull/2795))
- Change refcap of JsonDoc to ref for better usability ([PR #2747](https://github.com/ponylang/ponyc/pull/2747))
- Change NetAddress class to hide its fields behind functions, fixing cross-platform compatibility. ([PR #2734](https://github.com/ponylang/ponyc/pull/2734))

## [0.23.0] - 2018-06-10

### Fixed

- Fix File.writev and File.flush in cases where the IO vector exceeds IOV_MAX. ([PR #2771](https://github.com/ponylang/ponyc/pull/2771))
- Fix incorrect tuple handling ([PR #2763](https://github.com/ponylang/ponyc/pull/2763))
- Fix Promise bug where join() element's reject doesn't reject the entire join ([PR #2770](https://github.com/ponylang/ponyc/pull/2770))

### Added

- Add Integer.bit_reverse, exposing the llvm.bitreverse intrinsic. ([PR #2710](https://github.com/ponylang/ponyc/pull/2710))

### Changed

- RFC 56: Make buffered.reader.line return String iso^ ([PR #2756](https://github.com/ponylang/ponyc/pull/2756))

## [0.22.6] - 2018-06-07

### Fixed

- Fix compiler segfault caused by dead code removal of tupled variables ([PR #2757](https://github.com/ponylang/ponyc/pull/2757))
- Fix `collections/persistent/Lists.from()` to return elements in the correct order ([PR #2754](https://github.com/ponylang/ponyc/pull/2754))
- Fix performance related to dynamic scheduler scaling ([PR #2751](https://github.com/ponylang/ponyc/pull/2751))
- Fix incorrect disposable/destroyed epoll resubscribe handling ([PR #2744](https://github.com/ponylang/ponyc/pull/2744))
- Fix performance regression in serialization performance ([PR #2752](https://github.com/ponylang/ponyc/pull/2752))

## [0.22.5] - 2018-06-05

### Fixed

- Fix memory overflow when allocating CPUs when numa is enabled ([PR #2745](https://github.com/ponylang/ponyc/pull/2745))

## [0.22.4] - 2018-06-04

### Fixed

- Fix compiler crash related to union types with duplicate members. ([PR #2738](https://github.com/ponylang/ponyc/pull/2738))
- Fix CommandSpec without args and help ([PR #2721](https://github.com/ponylang/ponyc/pull/2721))

## [0.22.3] - 2018-05-31

### Fixed

- Only enable mcx16 for gcc for x86_64 targets ([PR #2725](https://github.com/ponylang/ponyc/pull/2725))
- Fix String.concat ignoring the len parameter ([PR #2723](https://github.com/ponylang/ponyc/pull/2723))

## [0.22.2] - 2018-05-26

### Fixed

- Relax ProcessMonitor checks for execute bits ([PR #2717](https://github.com/ponylang/ponyc/pull/2717))

## [0.22.1] - 2018-05-25

### Fixed

- Broken docker image creation

## [0.22.0] - 2018-05-24

### Fixed

- Incorrect rstrip handling of multibyte characters ([PR #2706](https://github.com/ponylang/ponyc/pull/2706))
- Fix File.flush return value for case of zero bytes to flush. ([PR #2704](https://github.com/ponylang/ponyc/pull/2704))
- Enable virtual terminal color output on Windows. ([PR #2702](https://github.com/ponylang/ponyc/pull/2702))
- Compute File.writeable based on FileWrite instead of FileRead. ([PR #2698](https://github.com/ponylang/ponyc/pull/2698))
- Do not use llvm.smul.with.overflow.i64 anymore ([PR #2693](https://github.com/ponylang/ponyc/pull/2693))
- Change directory.open_file() to use readonly open ([PR #2697](https://github.com/ponylang/ponyc/pull/2697))
- Avoid flattening arrow to type param, fixing typechecking when reified with another type param. ([PR #2692](https://github.com/ponylang/ponyc/pull/2692))
- Fix File.valid() and clarify File behavior in error cases ([PR #2656](https://github.com/ponylang/ponyc/pull/2656))
- Fix tuple pattern matching issue where only some elements would violate caps. ([PR #2658](https://github.com/ponylang/ponyc/pull/2658))
- Fix scheduler suspend edge case assertion ([PR #2641](https://github.com/ponylang/ponyc/pull/2641))
- Fix code generation failure with tuples in recover blocks ([PR #2642](https://github.com/ponylang/ponyc/pull/2642))
- Do not mute sender if sender is under pressure ([PR #2644](https://github.com/ponylang/ponyc/pull/2644))
- Fix FilePath.walk performance issues (issue #2158). ([PR #2634](https://github.com/ponylang/ponyc/pull/2634))
- Fix backpressure-related TCPConnection busy-loop bug (issue #2620). ([PR #2627](https://github.com/ponylang/ponyc/pull/2627))
- Fix off-by-one error in String.cstring ([PR #2616](https://github.com/ponylang/ponyc/pull/2616))
- Fix compiler crash related to array inference. ([PR #2603](https://github.com/ponylang/ponyc/pull/2603))
- Ensure ASIO thread cannot be stopped prematurely ([PR #2612](https://github.com/ponylang/ponyc/pull/2612))
- Handle EAGAIN errors on socket operations ([PR #2611](https://github.com/ponylang/ponyc/pull/2611))
- Properly report type parameter capability errors ([PR #2598](https://github.com/ponylang/ponyc/pull/2598))
- Update the Windows build to support the latest Visual C++ Build Tools ([PR #2594](https://github.com/ponylang/ponyc/pull/2594))
- Fix tracing of boxed tuples through interfaces ([PR #2593](https://github.com/ponylang/ponyc/pull/2593))
- Partially mitigate LLVM's infinite loops bug ([PR #2592](https://github.com/ponylang/ponyc/pull/2592))
- Fix extracting docstring from constructors ([PR #2586](https://github.com/ponylang/ponyc/pull/2586))
- Always unsubscribe process_monitor fds before closing them (#2529) ([PR #2574](https://github.com/ponylang/ponyc/pull/2574))
- Fix two race conditions where an ASIO wakeup notifications can be lost ([PR #2561](https://github.com/ponylang/ponyc/pull/2561))
- Fix compiler crash in alternate name suggestion logic (issue #2508). ([PR #2552](https://github.com/ponylang/ponyc/pull/2552))
- Make the File.open constructor use read-only mode (Issue #2567) ([PR #2568](https://github.com/ponylang/ponyc/pull/2568))
- Correctly typecheck FFI arguments with regard to aliasing ([PR #2550](https://github.com/ponylang/ponyc/pull/2550))
- Allow tuples to match empty interfaces ([PR #2532](https://github.com/ponylang/ponyc/pull/2532))
- Properly report default argument inference errors ([PR #2504](https://github.com/ponylang/ponyc/pull/2504))
- Do not catch foreign exceptions in Pony try blocks. This still doesn't work on Windows, foreign code doesn't catch foreign exceptions if they've traversed a Pony frame. ([PR #2466](https://github.com/ponylang/ponyc/pull/2466))
- Fix LLVM IR verification with DoNotOptimise ([PR #2506](https://github.com/ponylang/ponyc/pull/2506))

### Added

- Add addc, subc and mulc functions to I128 and U128 ([PR #2645](https://github.com/ponylang/ponyc/pull/2645))
- Add mechanism to register (noisy) signal handler ([PR #2631](https://github.com/ponylang/ponyc/pull/2631))
- Added `nosupertype` annotation for subtyping exclusion (RFC 54). ([PR #2678](https://github.com/ponylang/ponyc/pull/2678))
- `SourceLoc.type_name` method ([PR #2643](https://github.com/ponylang/ponyc/pull/2643))
- Update with experimental support for LLVM 6.0.0 ([PR #2595](https://github.com/ponylang/ponyc/pull/2595))
- Improve pattern matching error reporting ([PR #2628](https://github.com/ponylang/ponyc/pull/2628))
- Allow recovering at most one element of a tuple to mutable capability. ([PR #2585](https://github.com/ponylang/ponyc/pull/2585))
- Add full'ish support for network socket get & set options ([PR #2513](https://github.com/ponylang/ponyc/pull/2513))
- Add basic compiler plugins ([PR #2566](https://github.com/ponylang/ponyc/pull/2566))
- [RFC 50] add member docstrings ([PR #2543](https://github.com/ponylang/ponyc/pull/2543))
- Allow user defined help string at CommandSpec.add_help() ([PR #2535](https://github.com/ponylang/ponyc/pull/2535))
- Embed source code into generated documentation. ([PR #2439](https://github.com/ponylang/ponyc/pull/2439))
- Compile error when comparing sugared constructors with 'is' or 'isnt' (#2024) ([PR #2494](https://github.com/ponylang/ponyc/pull/2494))
- Support OpenSSL 1.1.0 ([PR #2415](https://github.com/ponylang/ponyc/pull/2415))
- Add U64 type to `cli` package. ([PR #2488](https://github.com/ponylang/ponyc/pull/2488))
- Allow customisation of `Env.input` and `Env.exitcode` in artificial environments
- `hash64()` function and related helper types in `collections` for 64-bit hashes ([PR #2615](https://github.com/ponylang/ponyc/pull/2615))

### Changed

- `SourceLoc.method` renamed as `SourceLoc.method_name` method ([PR #2643](https://github.com/ponylang/ponyc/pull/2643))
- New Ponybench API (RFC 52) ([PR #2578](https://github.com/ponylang/ponyc/pull/2578))
- Forbid impossible pattern matching on generic capabilities ([PR #2499](https://github.com/ponylang/ponyc/pull/2499))
- Remove case functions ([PR #2542](https://github.com/ponylang/ponyc/pull/2542))
- Rename Date to PosixDate ([PR #2436](https://github.com/ponylang/ponyc/pull/2436))
- Fix and re-enable dynamic scheduler scaling ([PR #2483](https://github.com/ponylang/ponyc/pull/2483))
- Expose OutStream rather than StdStream in Env ([PR #2463](https://github.com/ponylang/ponyc/pull/2463))
- Rename StdinNotify to InputNotify
- `digestof` and `hash()` now return USize instead of U64 ([PR #2615](https://github.com/ponylang/ponyc/pull/2615))

## [0.21.3] - 2018-01-14

### Fixed

- Fix pthread condition variable usage for dynamic scheduler scaling ([PR #2472](https://github.com/ponylang/ponyc/pull/2472))
- Fix various memory leaks ([PR #2479](https://github.com/ponylang/ponyc/pull/2479))
- Fix double free in expr_typeref ([PR #2467](https://github.com/ponylang/ponyc/pull/2467))
- Fix some spurious process manager test failures ([PR #2452](https://github.com/ponylang/ponyc/pull/2452))
- Fix ANTLR definition for char escape sequences ([PR #2440](https://github.com/ponylang/ponyc/pull/2440))

### Added

- Add the pony_try function to receive Pony errors in C code ([PR #2457](https://github.com/ponylang/ponyc/pull/2457))

### Changed

- Disable -avx512f on LLVM < 5.0.0 to avoid LLVM bug 30542 ([PR #2475](https://github.com/ponylang/ponyc/pull/2475))
- Deprecate LLVM 3.7.1 and 3.8.1 support ([PR #2461](https://github.com/ponylang/ponyc/pull/2461))

## [0.21.2] - 2017-12-26

### Fixed

- Don't suspend schedulers if terminating and reset steal_attempts on wake ([PR #2447](https://github.com/ponylang/ponyc/pull/2447))

## [0.21.1] - 2017-12-23

### Added

- Dynamic scheduler thread scaling based on workload ([PR #2386](https://github.com/ponylang/ponyc/pull/2386))
- Support setting the binary executable name with `--bin-name`. ([PR #2430](https://github.com/ponylang/ponyc/pull/2430))

## [0.21.0] - 2017-12-17

### Fixed

- Forbid structs with embed fields with finalisers ([PR #2420](https://github.com/ponylang/ponyc/pull/2420))
- Fix codegen ordering of implicit finalisers ([PR #2419](https://github.com/ponylang/ponyc/pull/2419))
- Fix GC tracing of struct fields ([PR #2418](https://github.com/ponylang/ponyc/pull/2418))
- Remove redundant error message for unhandled partial calls that are actually in a try block. ([PR #2411](https://github.com/ponylang/ponyc/pull/2411))
- Fix allocation sizes in runtime benchmarks ([PR #2383](https://github.com/ponylang/ponyc/pull/2383))
- Fail pony_start if ASIO backend wasn't successfully initialized ([PR #2381](https://github.com/ponylang/ponyc/pull/2381))
- Make windows sleep consistent with non-windows sleep ([PR #2382](https://github.com/ponylang/ponyc/pull/2382))
- Fix Iter.{skip,take,nth} to check '.has_next()' of their inner iterator ([PR #2377](https://github.com/ponylang/ponyc/pull/2377))
- Restart ASIO if needed while runtime is attempting to terminate. ([PR #2373](https://github.com/ponylang/ponyc/pull/2373))
- fix Range with negative or 0 step and allow backward Ranges (having `min > max`) ([PR #2350](https://github.com/ponylang/ponyc/pull/2350))
- Improve work-stealing "scheduler is blocked" logic ([PR #2355](https://github.com/ponylang/ponyc/pull/2355))
- Make take_while short-circuit ([PR #2358](https://github.com/ponylang/ponyc/pull/2358))
- Fix compilation error with 'use=dtrace' for FreeBSD 11 ([PR #2343](https://github.com/ponylang/ponyc/pull/2343))
- Fix Set.intersect ([PR #2361](https://github.com/ponylang/ponyc/pull/2361))
-  Fixed state handling of HTTP client connections ([PR #2273](https://github.com/ponylang/ponyc/pull/2273))
- Fix incorrect detection of exhaustive matches for structural equality comparisons on some primitives. ([PR #2342](https://github.com/ponylang/ponyc/pull/2342))
- Fix poor randomness properties of first call to `Rand.next()`. ([PR #2321](https://github.com/ponylang/ponyc/pull/2321))
- Fully close unspecified family TCP connections on Windows. ([PR #2325](https://github.com/ponylang/ponyc/pull/2325))
- Make ContentsLogger implement the Logger interface ([PR #2330](https://github.com/ponylang/ponyc/pull/2330))
- Fix alloc bug in String/Array trimming functions ([PR #2336](https://github.com/ponylang/ponyc/pull/2336))
- Fix small chunk finaliser premature re-use bug ([PR #2335](https://github.com/ponylang/ponyc/pull/2335))
- Make Payload.respond() send given parameter, not `this`. ([PR #2324](https://github.com/ponylang/ponyc/pull/2324))
- Garbage collect actors when --ponynoblock is in use ([PR #2307](https://github.com/ponylang/ponyc/pull/2307))
- Fix incorrect kevent structure size ([PR #2312](https://github.com/ponylang/ponyc/pull/2312))
- Fix possible repetition in Iter.flat_map ([PR #2304](https://github.com/ponylang/ponyc/pull/2304))

### Added

- Add DTrace probes for all message push and pop operations ([PR #2295](https://github.com/ponylang/ponyc/pull/2295))
- Experimental support for LLVM 4.0.1 (#1592) and 5.0.0. ([PR #2303](https://github.com/ponylang/ponyc/pull/2303))
- Add pony stable to docker image ([PR #2364](https://github.com/ponylang/ponyc/pull/2364))
- Enable CodeView debug information with MSVC on Windows ([PR #2334](https://github.com/ponylang/ponyc/pull/2334))
- Generalized runtime backpressure. ([PR #2264](https://github.com/ponylang/ponyc/pull/2264))
- A microbenchmark for measuring message passing rates in the Pony runtime. ([PR #2347](https://github.com/ponylang/ponyc/pull/2347))
- Add `chop` function for chopping `iso` Strings and Arrays ([PR #2337](https://github.com/ponylang/ponyc/pull/2337))
- Add --ponyversion option to compiled binary ([PR #2318](https://github.com/ponylang/ponyc/pull/2318))
- Implement RFC 47 (Serialise signature) ([PR #2272](https://github.com/ponylang/ponyc/pull/2272))

### Changed

- Remove unused FormatSettings interface and related types. ([PR #2397](https://github.com/ponylang/ponyc/pull/2397))
- Error on unreachable cases in match expressions and illegal as expressions. ([PR #2289](https://github.com/ponylang/ponyc/pull/2289))

## [0.20.0] - 2017-10-17

### Fixed

- Forbid single '_' in case expr and case methods ([PR #2269](https://github.com/ponylang/ponyc/pull/2269))

### Changed

- Turn off LTO by default on OSX ([PR #2284](https://github.com/ponylang/ponyc/pull/2284))
- Replace memory-leak-inciting `Writer.reserve` with more intuitive `Writer.reserve_current` method. ([PR #2260](https://github.com/ponylang/ponyc/pull/2260))

## [0.19.3] - 2017-10-09

### Fixed

- Don't verify partial calls for method bodies inherited from a trait. ([PR #2261](https://github.com/ponylang/ponyc/pull/2261))
- Fix broken method and type headings in generated documentation ([PR #2262](https://github.com/ponylang/ponyc/pull/2262))
- Fix array inference from ReadSeq interface with tuple element type. ([PR #2259](https://github.com/ponylang/ponyc/pull/2259))
- Fix compiler crash related to inferred lambda argument in apply sugar. ([PR #2258](https://github.com/ponylang/ponyc/pull/2258))
- Fix excess work stealing under low loads ([PR #2254](https://github.com/ponylang/ponyc/pull/2254))
- Fix compiler crash on case methods with `_` as a method parameter. ([PR #2252](https://github.com/ponylang/ponyc/pull/2252))
- Fix implicit fallthrough in array inference. ([PR #2251](https://github.com/ponylang/ponyc/pull/2251))
- Fix small chunk finaliser bug. ([PR #2257](https://github.com/ponylang/ponyc/pull/2257))

## [0.19.2] - 2017-09-24

### Fixed

- Fix codegen failure on field access ([PR #2244](https://github.com/ponylang/ponyc/pull/2244))
- Make Windows link step use the command-line `--linker` value if present. ([PR #2231](https://github.com/ponylang/ponyc/pull/2231))
- Fix empty string serialisation ([PR #2247](https://github.com/ponylang/ponyc/pull/2247))

### Added

- Added Array.swap_elements, Random.shuffle and extends Random with methods for generating all Integer types (RFC 46). ([PR #2128](https://github.com/ponylang/ponyc/pull/2128))

## [0.19.1] - 2017-09-14

### Fixed

- Fix broken "make" command ([PR #2220](https://github.com/ponylang/ponyc/pull/2220))
- Fix inconsistencies in multi-line triple-quoted strings ([PR #2221](https://github.com/ponylang/ponyc/pull/2221))
- Fix undersized string buffer for library link command in Windows. ([PR #2223](https://github.com/ponylang/ponyc/pull/2223))
- Fix Iter.take to handle infinite iterator ([PR #2212](https://github.com/ponylang/ponyc/pull/2212))
- Fix handling of empty and multi-byte character literals ([PR #2214](https://github.com/ponylang/ponyc/pull/2214))

### Added

- Inference of lambda type and array element type from an antecedent (RFC 45). ([PR #2168](https://github.com/ponylang/ponyc/pull/2168))

## [0.19.0] - 2017-09-02

### Fixed

- Fix codegen failures on incompatible FFI declarations ([PR #2205](https://github.com/ponylang/ponyc/pull/2205))
- Disallow named arguments for methods of a type union where parameter names differ ([PR #2194](https://github.com/ponylang/ponyc/pull/2194))
- Fix compiler crash on illegal read from '_' ([PR #2201](https://github.com/ponylang/ponyc/pull/2201))
- Fix signals on Sierra ([PR #2195](https://github.com/ponylang/ponyc/pull/2195))
- Fix race condition in kqueue event system implementation ([PR #2193](https://github.com/ponylang/ponyc/pull/2193))

### Added

- `pony_chain` runtime function

### Changed

- The `pony_sendv` and `pony_sendv_single` runtime functions now take a message chain instead of a single message
- Improve the itertools API (RFC 49) ([PR #2190](https://github.com/ponylang/ponyc/pull/2190))
- Forbid struct finalisers ([PR #2202](https://github.com/ponylang/ponyc/pull/2202))

## [0.18.1] - 2017-08-25

### Fixed

- Don't print capabilities for type params when generating docs ([PR #2184](https://github.com/ponylang/ponyc/pull/2184))

### Added

- DragonFly BSD 4.8 support ([PR #2183](https://github.com/ponylang/ponyc/pull/2183))
- Process monitor async write buffering ([PR #2186](https://github.com/ponylang/ponyc/pull/2186))

## [0.18.0] - 2017-08-19

### Fixed

- Fix compiler crash on union-of-tuples to tuple conversions ([PR #2176](https://github.com/ponylang/ponyc/pull/2176))
- Fix compiler error on lambda capture of '_' ([PR #2171](https://github.com/ponylang/ponyc/pull/2171))
- Fix read past the end of a buffer in `pool.c`. ([PR #2139](https://github.com/ponylang/ponyc/pull/2139))

### Changed

- Make actor continuations a build time option ([PR #2179](https://github.com/ponylang/ponyc/pull/2179))
- RFC #48 Change String.join to take Iterable ([PR #2159](https://github.com/ponylang/ponyc/pull/2159))
- Change fallback linker to "gcc" from "gcc-6" on Linux. ([PR #2166](https://github.com/ponylang/ponyc/pull/2166))
- Change the signature of `pony_continuation` and `pony_triggergc` to take a `pony_ctx_t*` instead of a `pony_actor_t*`.

## [0.17.0] - 2017-08-05

### Fixed

- Fix cursor location for displaying compiler errors and info. ([PR #2136](https://github.com/ponylang/ponyc/pull/2136))
- Fix indent detection when lexing docstrings that contain whitespace-only lines. ([PR #2131](https://github.com/ponylang/ponyc/pull/2131))
- Fix compiler crash on typecheck error in FFI call. ([PR #2124](https://github.com/ponylang/ponyc/pull/2124))
- Fix compiler assert on match including structural equality on union type. ([PR #2117](https://github.com/ponylang/ponyc/pull/2117))

### Added

- Support GCC7 on Linux ([PR #2134](https://github.com/ponylang/ponyc/pull/2134))
- Add regex match iterator ([PR #2109](https://github.com/ponylang/ponyc/pull/2109))
- Add more promise methods (RFC 35) ([PR #2084](https://github.com/ponylang/ponyc/pull/2084))
- Add ability to default enable PIC when compiling ponyc ([PR #2113](https://github.com/ponylang/ponyc/pull/2113))

### Changed

- Treat `as` type of array literals as the alias of the element type. ([PR #2126](https://github.com/ponylang/ponyc/pull/2126))
- docgen: ignore test types and add cli flag to only document public types ([PR #2112](https://github.com/ponylang/ponyc/pull/2112))

## [0.16.1] - 2017-07-30

### Fixed

- Fix reachability analysis for intersection types ([PR #2106](https://github.com/ponylang/ponyc/pull/2106))
- Fix compiler assertion failure at code generation ([PR #2099](https://github.com/ponylang/ponyc/pull/2099))
- FreeBSD builds([PR #2107](https://github.com/ponylang/ponyc/pull/2107))

## [0.16.0] - 2017-07-28

### Fixed

- Fix compiler assertion failure on unused reference to `_` ([PR #2091](https://github.com/ponylang/ponyc/pull/2091))
- Destroy all actors on runtime termination ([PR #2058](https://github.com/ponylang/ponyc/pull/2058))
- Fixed compiler segfault on empty triple quote comment. ([PR #2053](https://github.com/ponylang/ponyc/pull/2053))
- Fix compiler crash on exhaustive match where last case is a union subset ([PR #2049](https://github.com/ponylang/ponyc/pull/2049))
- Make pony_os_std_print() write a newline when given empty input. ([PR #2050](https://github.com/ponylang/ponyc/pull/2050))
- Fix boxed tuple identity when type identifiers differ ([PR #2009](https://github.com/ponylang/ponyc/pull/2009))
- Fix crash on interface function pointer generation ([PR #2025](https://github.com/ponylang/ponyc/pull/2025))

### Added

- Alpine Linux compatibility for pony ([PR #1844](https://github.com/ponylang/ponyc/pull/1844))
- Add cli package implementing the CLI syntax ([RFC #38](https://github.com/ponylang/rfcs/blob/master/text/0038-cli-format.md))
   - Initial ([PR #1897](https://github.com/ponylang/ponyc/pull/1897)) implemented the full RFC and contained:
      - Enhanced Posix / GNU program argument syntax.
      - Commands and sub-commands.
      - Bool, String, I64 and F64 option / arg types.
      - Help command and syntax errors with formatted output.
   - Update ([PR #2019](https://github.com/ponylang/ponyc/pull/2019)) added:
      - String-seq (ReadSeq[String]) types for repeated string options / args.
      - Command fullname() to make it easier to match on unique command names.
      - Checking that commands are leaves so that partial commands return syntax errors.

### Changed

- Forbid returning and passing tuples to FFI functions ([PR #2012](https://github.com/ponylang/ponyc/pull/2012))
- Deprecate support of Clang 3.3
- Explicit partial calls - a question mark is now required to be at the call site for every call to a partial function.
    - See [RFC 39](https://github.com/ponylang/rfcs/blob/master/text/0039-explicit-partial-calls.md).
    - Migration scripts for user code, for convenience, are provided here:
        - [Unix](https://gist.github.com/jemc/95969e3e2b58ddb0dede138c737907f5)
        - [Windows](https://gist.github.com/kulibali/cd5caf3a32d510bb86412f3fd4d52d0f)

## [0.15.0] - 2017-07-08

### Fixed

- Fix bug in `as` capture ([PR #1981](https://github.com/ponylang/ponyc/pull/1981))
- Fix assert failure on lambda parameter missing type. ([PR #2011](https://github.com/ponylang/ponyc/pull/2011))
- Fix iftype where the type variable appears as a type parameter. ([PR #2007](https://github.com/ponylang/ponyc/pull/2007))
- Fix support for recursive constraints in iftype conditions. ([PR #1961](https://github.com/ponylang/ponyc/pull/1961))
- Fix segfault in Array.trim_in_place ([PR #1999](https://github.com/ponylang/ponyc/pull/1999))
- Fix segfault in String.trim_in_place ([PR #1997](https://github.com/ponylang/ponyc/pull/1997))
- Assertion failure with directly recursive trait ([PR #1989](https://github.com/ponylang/ponyc/pull/1989))
- Add compile error for generic Main ([PR #1970](https://github.com/ponylang/ponyc/pull/1970))
- Prevent duplicate long_tests from being registered ([PR #1962](https://github.com/ponylang/ponyc/pull/1962))
- Assertion failure on identity comparison of tuples with different cardinalities ([PR #1946](https://github.com/ponylang/ponyc/pull/1946))
- Stop default arguments from using the function scope ([PR #1948](https://github.com/ponylang/ponyc/pull/1948))
- Fix compiler crash when a field is used in a default argument. ([PR #1940](https://github.com/ponylang/ponyc/pull/1940))
- Fix compiler crash on non-existent field reference in constructor. ([PR #1941](https://github.com/ponylang/ponyc/pull/1941))
- Fix compiler crash on "_" as argument in a case expression. ([PR #1924](https://github.com/ponylang/ponyc/pull/1924))
- Fix compiler crash on type argument error inside an early return. ([PR #1923](https://github.com/ponylang/ponyc/pull/1923))
- Correctly generate debug information in forwarding methods ([PR #1914](https://github.com/ponylang/ponyc/pull/1914))
- Resolved compiler segfault on optimization pass (issue #1225) ([PR #1910](https://github.com/ponylang/ponyc/pull/1910))
- Fix a bug in finaliser handling ([PR #1908](https://github.com/ponylang/ponyc/pull/1908))
- Fix compiler crash for type errors in call arguments inside a tuple. ([PR #1906](https://github.com/ponylang/ponyc/pull/1906))
- Fix compiler crash involving "dont care" symbol in an if or try block. ([PR #1907](https://github.com/ponylang/ponyc/pull/1907))
- Don't call TCPConnection backpressure notifies incorrectly ([PR #1904](https://github.com/ponylang/ponyc/pull/1904))
- Fix outdated methods in persistent.Map docstring. ([PR #1901](https://github.com/ponylang/ponyc/pull/1901))
- Fix format for number types (issue #1920) ([PR #1927](https://github.com/ponylang/ponyc/pull/1927))

### Added

- Make tuples be subtypes of empty interfaces (like Any). ([PR #1937](https://github.com/ponylang/ponyc/pull/1937))
- Add Persistent Vec (RFC 42) ([PR #1949](https://github.com/ponylang/ponyc/pull/1949))
- Add support for custom serialisation (RFC 21) ([PR #1839](https://github.com/ponylang/ponyc/pull/1839))
- Add persistent set (RFC 42) ([PR #1925](https://github.com/ponylang/ponyc/pull/1925))
- Bare methods and bare lambdas (RFC 34) ([PR #1858](https://github.com/ponylang/ponyc/pull/1858))
- xoroshiro128+ implementation ([PR #1909](https://github.com/ponylang/ponyc/pull/1909))
- Exhaustive match ([RFC #40](https://github.com/ponylang/rfcs/blob/master/text/0040-exhaustive-match.md)) ([PR #1891](https://github.com/ponylang/ponyc/pull/1891))
- Command line options for printing help ([PR #1899](https://github.com/ponylang/ponyc/pull/1899))
- `Nanos.from_wall_clock` function to convert from a wall clock as obtained from `Time.now()` into number of nanoseconds since "the beginning of time". ([PR #1967](https://github.com/ponylang/ponyc/pull/1967))

### Changed

- Change machine word constructors to have no default argument. ([PR #1938](https://github.com/ponylang/ponyc/pull/1938))
- Change iftype to use elseif instead of elseiftype as next keyword. ([PR #1905](https://github.com/ponylang/ponyc/pull/1905))
- Removed misleading `Time.wall_to_nanos`. ([PR #1967](https://github.com/ponylang/ponyc/pull/1967))

## [0.14.0] - 2017-05-06

### Fixed

- Compiler error instead of crash for invalid this-dot reference in a trait. ([PR #1879](https://github.com/ponylang/ponyc/pull/1879))
- Compiler error instead of crash for too few args to constructor in case pattern. ([PR #1880](https://github.com/ponylang/ponyc/pull/1880))
- Pony runtime hashmap bug that resulted in issues [#1483](https://github.com/ponylang/ponyc/issues/1483), [#1781](https://github.com/ponylang/ponyc/issues/1781), and [#1872](https://github.com/ponylang/ponyc/issues/1872). ([PR #1886](https://github.com/ponylang/ponyc/pull/1886))
- Compiler crash when compiling to a library ([Issue #1881](https://github.com/ponylang/ponyc/issues/1881))([PR #1890](https://github.com/ponylang/ponyc/pull/1890))

### Changed

- TCPConnectionNotify.connect_failed, UDPNotify.not_listening, TCPListenNotify.not_listening no longer have default implementation. The programmer is now required to implement error handling or consciously choose to ignore. ([PR #1853](https://github.com/ponylang/ponyc/pull/1853)) 
- TCPConnection.connect_failed, UDPNotify.not_listening, TCPListenNotify.not_listening no longer have default implementation. The programmer is now required to implement error handling or consciously choose to ignore. ([PR #1853](https://github.com/ponylang/ponyc/pull/1853)

## [0.13.2] - 2017-04-29

### Fixed

- Don’t consider type arguments inside a constraint as constraints. ([PR #1870](https://github.com/ponylang/ponyc/pull/1870))
- Disable mcx16 on aarch64 ([PR #1856](https://github.com/ponylang/ponyc/pull/1856))
- Fix assert failure on explicit reference to `this` in constructor. (issue #1865) ([PR #1867](https://github.com/ponylang/ponyc/pull/1867))
- Compiler crash when using unconstrained type parameters in an `iftype` condition (issue #1689)

## [0.13.1] - 2017-04-22

### Fixed

- Reify function references used as addressof operands correctly ([PR #1857](https://github.com/ponylang/ponyc/pull/1857))
- Properly account for foreign objects in GC ([PR #1842](https://github.com/ponylang/ponyc/pull/1842))
- Compiler crash when using the `addressof` operator on a function with an incorrect number of type arguments

### Added

- Iftype conditions (RFC 26) ([PR #1855](https://github.com/ponylang/ponyc/pull/1855))

## [0.13.0] - 2017-04-07

### Fixed

- Do not allow capability subtyping when checking constraint subtyping. ([PR #1816](https://github.com/ponylang/ponyc/pull/1816))
- Allow persistent map to use any hash function ([PR #1799](https://github.com/ponylang/ponyc/pull/1799))

### Changed

- Pass # of times called to TCPConnectionNotify.received ([PR #1777](https://github.com/ponylang/ponyc/pull/1777))

## [0.12.3] - 2017-04-01

### Fixed

- Improve Visual Studio and Microsoft C++ Build Tools detection. ([PR #1794](https://github.com/ponylang/ponyc/pull/1794))

## [0.12.2] - 2017-03-30

### Fixed

- Fix extreme CPU use in scheduler on Windows ([PR #1785](https://github.com/ponylang/ponyc/pull/1785))
- Fix broken ponytest "only" filter ([PR #1780](https://github.com/ponylang/ponyc/pull/1780))

## [0.12.1] - 2017-03-29

### Fixed

- Bug in ponytest resulted in all tests being skipped ([PR #1778](https://github.com/ponylang/ponyc/pull/1778))

## [0.12.0] - 2017-03-29

### Fixed

- Don't ignore buffer length when printing ([PR #1768](https://github.com/ponylang/ponyc/pull/1768))
- Ifdef out ANSITerm signal handler for SIGWINCH ([PR #1763](https://github.com/ponylang/ponyc/pull/1763))
- Fix build error on 32 bits systems ([PR #1762](https://github.com/ponylang/ponyc/pull/1762))
- Fix annotation-related compiler assertion failure (issue #1751) ([PR #1757](https://github.com/ponylang/ponyc/pull/1757))
- Improve packaged Linux binary performance ([PR #1755](https://github.com/ponylang/ponyc/pull/1755))
- Fix false positive test failure on 32 bits ([PR #1749](https://github.com/ponylang/ponyc/pull/1749))

### Added

- Support XCode 8.3 and LLVM 3.9 ([PR #1765](https://github.com/ponylang/ponyc/pull/1765))

### Changed

- Arrays as sequences ([PR #1741](https://github.com/ponylang/ponyc/pull/1741))
- Add ability for ponytest to exclude tests based on name ([PR #1717](https://github.com/ponylang/ponyc/pull/1717))
- Renamed ponytest "filter" flag to "only" ([PR #1717](https://github.com/ponylang/ponyc/pull/1717))

## [0.11.4] - 2017-03-23

### Fixed

- Identity comparison of boxed values ([PR #1726](https://github.com/ponylang/ponyc/pull/1726))
- Reify type refs in inherited method bodies ([PR #1722](https://github.com/ponylang/ponyc/pull/1722))
- Fix compilation error on non-x86 systems ([PR #1718](https://github.com/ponylang/ponyc/pull/1718))
- Call finalisers for embedded fields when parent type has no finalizer. ([PR #1629](https://github.com/ponylang/ponyc/pull/1629))
- Fix compiling errors for 32-bit ([PR #1709](https://github.com/ponylang/ponyc/pull/1709))
- Improved persistent map api (RFC 36) ([PR #1705](https://github.com/ponylang/ponyc/pull/1705))
- Fix compiler assert on arrow to typeparam in constraint. ([PR #1701](https://github.com/ponylang/ponyc/pull/1701))
- Segmentation fault on runtime termination.

## [0.11.3] - 2017-03-16

### Fixed

- Build Linux release binaries correctly ([PR #1699](https://github.com/ponylang/ponyc/pull/1699))

## [0.11.2] - 2017-03-16

### Fixed

- Fix illegal instruction errors on older cpus when using packaged Pony ([PR #1686](https://github.com/ponylang/ponyc/pull/1686))
- Correctly pass `arch=` when building docker image ([PR #1681](https://github.com/ponylang/ponyc/pull/1681))

### Changed

- Make buffered.Reader.append accept any ByteSeq. ([PR #1644](https://github.com/ponylang/ponyc/pull/1644))

## [0.11.1] - 2017-03-14

### Fixed

- Fix AVX/AVX2 issues with prebuilt ponyc ([PR #1663](https://github.com/ponylang/ponyc/pull/1663))
- Fix linking with '--as-needed' (sensitive to linking order) ([PR #1654](https://github.com/ponylang/ponyc/pull/1654))
- Fix FreeBSD 11 compilation

## [0.11.0] - 2017-03-11

### Fixed

- Make HTTPSession type tag by default ([PR #1650](https://github.com/ponylang/ponyc/pull/1650))
- Fix type parameters not being visible to a lambda type in a type alias ([PR #1633](https://github.com/ponylang/ponyc/pull/1633))
- Remove the check for union types on match error ([PR #1630](https://github.com/ponylang/ponyc/pull/1630))
- TCPListener: unsubscribe asio before socket close ([PR #1626](https://github.com/ponylang/ponyc/pull/1626))
- Fix buffer overflow in case method docstring ([PR #1615](https://github.com/ponylang/ponyc/pull/1615))
- Fix capability checking for gencap-constrained type parameters. ([PR #1593](https://github.com/ponylang/ponyc/pull/1593))
- Fix error in ANTLR grammar regarding duplicate '-~'. (#1602) ([PR #1604](https://github.com/ponylang/ponyc/pull/1604))
- Escape special characters in ANLTR strings. (#1600) ([PR #1601](https://github.com/ponylang/ponyc/pull/1601))
- Use LLVM to detect CPU features by default if --features aren't specified. ([PR #1580](https://github.com/ponylang/ponyc/pull/1580))
- Always call finalisers for embedded fields ([PR #1586](https://github.com/ponylang/ponyc/pull/1586))
- Check for null terminator in String._append ([PR #1582](https://github.com/ponylang/ponyc/pull/1582))
- Fix TCP Connection data receive race condition ([PR #1578](https://github.com/ponylang/ponyc/pull/1578))
- Fix Linux epoll event resubscribe performance and race condition. ([PR #1564](https://github.com/ponylang/ponyc/pull/1564))
- Correctly resubscribe TCPConnection to ASIO events after throttling ([PR #1558](https://github.com/ponylang/ponyc/pull/1558))
- Performance fix in the runtime actor schedule ([PR #1521](https://github.com/ponylang/ponyc/pull/1521))
- Disallow type parameter names shadowing other types. ([PR #1526](https://github.com/ponylang/ponyc/pull/1526))
- Don't double resubscribe to asio events in TCPConnection ([PR #1509](https://github.com/ponylang/ponyc/pull/1509))
- Improve Map.get_or_else performance ([PR #1482](https://github.com/ponylang/ponyc/pull/1482))
- Back pressure notifications now given when encountered while sending data during `TCPConnection` pending writes
- Improve efficiency of muted TCPConnection on non Windows platforms ([PR #1477](https://github.com/ponylang/ponyc/pull/1477))
- Compiler assertion failure during type checking
- Runtime memory allocator bug
- Compiler crash on tuple sending generation (issue #1546)
- Compiler crash due to incorrect subtype assignment (issue #1474)
- Incorrect code generation when sending certain types of messages (issue #1594)

### Added

- Close over free variables in lambdas and object literals ([PR #1648](https://github.com/ponylang/ponyc/pull/1648))
- Add assert_no_error test condition to PonyTest ([PR #1605](https://github.com/ponylang/ponyc/pull/1605))
- Expose `st_dev` and `st_ino` fields of stat structure ([PR #1589](https://github.com/ponylang/ponyc/pull/1589))
- Packed structures (RFC 32) ([PR #1536](https://github.com/ponylang/ponyc/pull/1536))
- Add `insert_if_absent` method to Map ([PR #1519](https://github.com/ponylang/ponyc/pull/1519))
- Branch prediction annotations (RFC 30) ([PR #1528](https://github.com/ponylang/ponyc/pull/1528))
- Readline interpret C-d on empty line as EOF ([PR #1504](https://github.com/ponylang/ponyc/pull/1504))
- AST annotations (RFC 27) ([PR #1485](https://github.com/ponylang/ponyc/pull/1485))
- Unsafe mathematic and logic operations. Can be faster but can have undefined results for some inputs (issue #993)
- Equality comparison for NetAddress ([PR #1569](https://github.com/ponylang/ponyc/pull/1569))
- Host address comparison for NetAddress ([PR #1569](https://github.com/ponylang/ponyc/pull/1569))

### Changed

- Rename IPAddress to NetAddress ([PR #1559](https://github.com/ponylang/ponyc/pull/1559))
- Remove delegates (RFC 31) ([PR #1534](https://github.com/ponylang/ponyc/pull/1534))
- Upgrade to LLVM 3.9.1 ([PR #1498](https://github.com/ponylang/ponyc/pull/1498))
- Deprecate LLVM 3.6.2 support ([PR #1511](https://github.com/ponylang/ponyc/pull/1511)) ([PR #1502](https://github.com/ponylang/ponyc/pull/1502)) (PR ##1512)
- Ensure TCPConnection is established before writing data to it (issue #1310)
- Always allow writing to `_` (dontcare) ([PR #1499](https://github.com/ponylang/ponyc/pull/1499))
- Methods returning their receiver to allow call chaining have been changed to return either None or some useful value. Generalised method chaining implemented in version 0.9.0 should be used as a replacement. The full list of updated methods follows. No details means that the method now returns None.
  - builtin.Seq
    - reserve
    - clear
    - push
    - unshift
    - append
    - concat
    - truncate
  - builtin.Array
    - reserve
    - compact
    - undefined
    - insert
    - truncate
    - trim_in_place
    - copy_to
    - remove
    - clear
    - push
    - unshift
    - append
    - concat
    - reverse_in_place
  - builtin.String
    - reserve
    - compact
    - recalc
    - truncate
    - trim_in_place
    - delete
    - lower_in_place
    - upper_in_place
    - reverse_in_place
    - push
    - unshift
    - append
    - concat
    - clear
    - insert_in_place
    - insert_byte
    - cut_in_place
    - replace (returns the number of occurrences replaced)
    - strip
    - lstrip
    - rstrip
  - buffered.Reader
    - clear
    - append
    - skip
  - buffered.Writer
    - reserve
    - reserve_chunks
    - number writing functions (e.g. u16_le)
    - write
    - writev
  - capsicum.CapRights0
    - set
    - unset
  - collections.Flag
    - all
    - clear
    - set
    - unset
    - flip
    - union
    - intersect
    - difference
    - remove
  - collections.ListNode
    - prepend (returns whether the node was removed from another List)
    - append (returns whether the node was removed from another List)
    - remove
  - collections.List
    - reserve
    - remove
    - clear
    - prepend_node
    - append_node
    - prepend_list
    - append_list
    - push
    - unshift
    - append
    - concat
    - truncate
  - collections.Map
    - concat
    - compact
    - clear
  - collections.RingBuffer
    - push (returns whether the collection was full)
    - clear
  - collections.Set
    - clear
    - set
    - unset
    - union
    - intersect
    - difference
    - remove
  - files.FileMode
    - exec
    - shared
    - group
    - private
  - files.File
    - seek_start
    - seek_end
    - seek
    - flush
    - sync
  - time.Date
    - normal
  - net.http.Payload
    - update (returns the old value)
  - net.ssl.SSLContext
    - set_cert
    - set_authority
    - set_ciphers
    - set_client_verify
    - set_server_verify
    - set_verify_depth
    - allow_tls_v1
    - allow_tls_v1_1
    - allow_tls_v1_2
- TCP sockets on Linux now use Epoll One Shot
- Non-sendable locals and parameters are now seen as `tag` inside of recover expressions instead of being inaccessible.
- TCP sockets on FreeBSD and MacOSX now use Kqueue one shot
- All arithmetic and logic operations are now fully defined for every input by default (issue #993)
- Removed compiler flag `--ieee-math`
- The `pony_start` runtime function now takes a `language_features` boolean parameter indicating whether the Pony-specific runtime features (e.g. network or serialisation) should be initialised

## [0.10.0] - 2016-12-12

### Fixed

- Don't violate reference capabilities when assigning via a field ([PR #1471](https://github.com/ponylang/ponyc/pull/1471))
- Check errors correctly for method chaining ([PR #1463](https://github.com/ponylang/ponyc/pull/1463))
- Fix compiler handling of type params in stacks (issue #918) ([PR #1452](https://github.com/ponylang/ponyc/pull/1452))
- Fix String.recalc method for cases where no null terminator is found (issue #1446) ([PR #1450](https://github.com/ponylang/ponyc/pull/1450))
- Make space() check if string is null terminated (issue #1426) ([PR #1430](https://github.com/ponylang/ponyc/pull/1430))
- Fix is_null_terminated reading arbitrary memory (issue #1425) ([PR #1429](https://github.com/ponylang/ponyc/pull/1429))
- Set null terminator in String.from_iso_array (issue #1435) ([PR #1436](https://github.com/ponylang/ponyc/pull/1436))

### Added

- Added String.split_by, which uses a string delimiter (issue #1399) ([PR #1434](https://github.com/ponylang/ponyc/pull/1434))
- Extra DTrace/SystemTap probes concerning scheduling.

### Changed

- Behaviour calls return None instead of their receiver (RFC 28) ([PR #1460](https://github.com/ponylang/ponyc/pull/1460))
- Update from_array to prevent a copy (issue #1097) ([PR #1423](https://github.com/ponylang/ponyc/pull/1423))

## [0.9.0] - 2016-11-11

### Fixed

- Stop leaking memory during serialization (issue #1413) ([PR #1414](https://github.com/ponylang/ponyc/pull/1414))
- Fixed compiler segmentation fault when given an invalid target triple. ([PR #1406](https://github.com/ponylang/ponyc/pull/1406))
- Fixed error message when no type arguments are given (issue #1396) ([PR #1397](https://github.com/ponylang/ponyc/pull/1397))
- Fixed compiler assert failure when constructor is called on type intersection (issue #1398) ([PR #1401](https://github.com/ponylang/ponyc/pull/1401))
- Fix compiler assert fail on circular type inference error (issue #1334) ([PR #1339](https://github.com/ponylang/ponyc/pull/1339))
- Performance problem in the scheduler queue when running with many threads (issue #1404)
- Invalid name mangling in generated C headers (issue #1377)

### Added

- Method chaining (RFC #25) ([PR #1411](https://github.com/ponylang/ponyc/pull/1411))
- Iter class methods `all`, `any`, `collect`, `count`, `find`, `last`, `nth`, `run`, `skip`, `skip_while`, `take`, `take_while` (issue #1370)
- Output of `ponyc --version` shows C compiler used to build pony (issue #1245)
- Makefile detects `llvmconfig39` in addition to `llvm-config-3.9` (#1379)
- LLVM 3.9 support

### Changed

- Changed lambda literal syntax to be more concise (issue #1391) ([PR #1400](https://github.com/ponylang/ponyc/pull/1400))

## [0.8.0] - 2016-10-27

### Fixed

- Link the correct version of `libponyrt` when compiling with `--pic` on Linux (issue #1359)

### Added

- Runtime function `pony_send_next`. This function can help optimise some message sending scenarios.
- Floating point `min_normalised`. The function returns the smallest normalised positive number, as `min_value` used to do (issue #1351)

### Changed

- Floating point `min_value` now returns the smallest negative number instead of the smallest normalised positive number (issue #1351)

## [0.7.0] - 2016-10-22

### Fixed

- Concatenate docstrings from case methods (issue #575).

### Added

- TCP read and write backpressure hooks in `TCPConnection` (issue #1311)
- Allow TCP notifiers to cause connections to yield while receiving (issue #1343)

### Changed

- `break` without a value now generates its value from the `else` branch of a loop instead of being an implicit `break None`.
- The `for` loop will now break out of the loop instead of continuing with the following iterations if `Iterator.next` errors.

## [0.6.0] - 2016-10-20

### Fixed

- Compiling ponyrt with Clang versions >= 3.3, < 3.6.
- Restrict mutable tuple recovery to maintain reference capability security (issue #1123)
- Crash in the runtime scheduler queues

### Added

- DTrace and SystemTap support - `use=dtrace`

### Changed

- Replaces `use=telemetry` by DTrace/SystemTap scripts
- `String.cstring()` now always returns a null-terminated string
  (which may result in a copy) while `cpointer()` (also available on
  `Array` objects) returns a pointer to the underlying array as-is
  (issue #1309).

## [0.5.1] - 2016-10-15

### Fixed

- `SSLConnection` ignoring the `sent` notifier method (issue #1268)
- Runtime crash in the runtime scheduler queues (issue #1319)

## [0.5.0] - 2016-10-09

### Fixed

- Memory copy bounds for `String.clone` (issue #1289).
- Security issues in `ProcessMonitor` (issue #1180)
- `SSLConnection` bugs due to missing `sentv` notify method (issue #1282)

### Added

- `Iter` class (issue #1267)
- read_until method on buffered.Reader (RFC 0013)
- `format` package (issue #1285)

### Changed

- `Stringable` interface no longer involves formatting (issue #1285)
- Remove unused error types from ProcessError (issue #1293)
- HTML documentation for expanded union types now adds line breaks to improve readability (issue #1263)

## [0.4.0] - 2016-09-26

### Fixed

- Unexpected message ordering in `ProcessManager` (issue #1265)

### Added

- TCP writev performance improvement by avoiding throwing errors

## [0.3.3] - 2016-09-23

### Fixed

- Incorrect build number generated on Windows when building from non-git directory.
- Stop generating `llvm.invariant.load` for fields of `val` references.
- Embedded fields construction through tuples.

### Added

- Improved error handling for `files` package.
- ProcessMonitor.expect
- ProcessNotify.created
- ProcessNotify.expect

### Changed

- On Linux and FreeBSD, ponyc now uses $CC as the linker if the environment variable is defined.

## [0.3.2] - 2016-09-18

### Fixed

- The `ponyc` version is now consistently set from the VERSION file.
- Stop generating `llvm.invariant.load` intrinsic for "let" references, as these don't necessarily match the semantics of that intrinsic.

### Changed

- The `setversion` and `release` commands have been removed from `Makefile`.
- LTO is again enabled by default on OSX
- make now builds a `release` rather than `debug` build by default

## [0.3.1] - 2016-09-14

### Fixed

- Make sure all scheduler threads are pinned to CPU cores; on Linux/FreeBSD this wasn't the case for the main thread.
- Account for both hyperthreading and NUMA locality when assigning scheduler threads to cores on Linux.
- Stop generating `llvm.invariant.start` intrinsic. It was causing various problems in code generation.
- Buffer overflow triggerable by very long `ponyc` filename (issue #1177).
- Assertion failure in optimisation passes.
- Race condition in scheduler queues on weakly-ordered architectures.
- Issue #1212 by reverting commit e56075d46d7d9e1d8c5e8be7ed0506ad2de98734

### Added

- `--ponypinasio` runtime option for pinning asio thread to a cpu core.
- `--ponynopin` runtime option for not pinning any threads at all.

### Changed

- Path.base now provides option to omit the file extension from the result.
- Map.upsert returns value for upserted key rather than `this`.
- `ponyc --version` now includes llvm version in its output.
- LTO is now disabled by default on OSX.

## [0.3.0] - 2016-08-26

### Fixed

- Check for Main.create before reachability analysis.
- Interface subtyping need not be invariant on type args.
- @fowles: handle regex empty match.
- @praetonus: readline history handling.
- Put unbox constructors on machine words into the vtable.
- @jonas-l: parse URL with omitted password.
- Adjust for ephemerality in cap_single().
- Finalisation always occurs.
- Type checking platform dependent FFI declarations on all platforms.
- Interface subtyping takes receiver capabilities into account.
- Pony-as-library support, particularly pony_register_thread().
- Bug in `HashMap._search`.
- Crashing gc bug caused by "force freeing" objects with finalizers.
- Bug in `String.compare` and `String.compare_sub`.
- Crashing gc bug from using `get` instead of `getorput` in `gc_markactor`.
- Add -rpath to the link command for library paths
- Simplify contains() method on HashMap.
- Lambda captures use the alias of the expression type.
- Trace boxed primitives in union types.
- Use -isystem for LLVM include directory only if it is not in search path.
- Union tuples as return type with machine words (issue #849)
- Incorrect \" handling in character literals
- Incorrect \' handling in string literals
- Compiler crash on type alias of a lambda type.
- Late detection of errors silently emitted in lexer/parser.
- Compiler crash when handling invalid lambda return types
- Memory leak fixed when something sent as iso is then sent as val.
- Compiler crash when handling object literal with uninitialized fields.
- Associate a nice name with function types based on the type of the function.
- Use the nice name for types when generating documentation.
- Compiler crash when generating C library for the exported actors containing functions with variadic return type contatining None
- AST Printing of string literals with quote characters.
- HTTP/1.1 connections are now persistent by default.
- Runtime crash when Main.create is a function instead of a constructor.
- Compiler bug where `as` operator with a lambda literal caused seg fault.
- String.read_int failure on lowest number in the range of signed integers.
- Regex incorrect of len variable when PCRE2_ERROR_NOMEMORY is encountered.
- No longer silently ignores lib paths containing parens on Windows.
- Make linking more dynamic and allow for overriding linker and linker arch.
- Fix issue with creating hex and octal strings if precision was specified.
- Correctly parses Windows 10 SDK versions, and includes new UCRT library when linking with Windows 10 SDK.
- Performance of Array.append and Array.concat (no unnecessary calls to push).
- Performance of Map.upsert and Map.update (don't replace existing keys)
- Segmentation fault from allocating zero-sized struct.
- Segmentation fault from serialising zero-sized array.
- Assertion failure from type-checking in invalid programs.
- Make the offset parameter of String.rfind inclusive of the given index.

### Added

- 32-bit ARM port.
- 32-bit X86 port.
- Embedded fields.
- C-style structs.
- Maybe[A] to encode C-style structs that aren't present.
- OpenFile and CreateFile primitives to return well-typed errors.
- @fowles: String.join
- Array slice, permute, reverse.
- Pooltrack and telemetry runtime builds.
- ifdef expressions for platform dependent code.
- User specified build flags.
- Pure Pony implementation of 128 bit integer maths for 32-bit platforms.
- UDP broadcast for both IPv4 and IPv6.
- Message batching.
- Case functions.
- Timeouts for PonyTest long tests.
- contains() method on HashMap
- contains() method on HashSet
- Support for empty sections in ini parsing.
- --verbose,-V option for compiler informational messages.
- Logger package
- `ArrayValues.rewind()` method.
- Nanos primitive in time package.
- Persistent package, with List and Map
- Custom chunk size for Stdin.
- Itertools package
- TCPConnection.expect
- TCPConnectionNotify.sentv
- HashMap.get_or_else
- ponytest TestHelper.expect_action, complete_action, and fail_action
- ponytest TestHelper.dispose_when_done
- copysign and infinite for floating point numbers
- contains() method on Array
- GC tracing with acquire/release semantics.
- pony_alloc_msg_size runtime function
- `net/WriteBuffer`
- `serialise` package.
- optional parameter in json objects, arrays, and doc to turn on pretty printing
- `DoNotOptimise` primitive
- `compact` method for `Array` and `String`
- `String.push_utf32()` method.
- Allow the use of a LLVM bitcode file for the runtime instead of a static library.
- add iterators to persistent/Map (`keys()`, `values()`, and `pairs()`)
- add notification of terminal resize
- `trim` and `trim_in_place` methods for `Array` and `String`.
- `is_null_terminated` and `null_terminated` methods for `String`.
- `from_iso_array` constructor on `String`.
- `Sort` primitive
- PonyBench package

### Changed

- Interfaces are invariant if they are structurally equivalent.
- Improved type checking with configuration management.
- Improved realloc behaviour after heap_alloc_large.
- Set-based upper bounds for generic constraints.
- Moved the position of a default capability in a type specification.
- Replaced '&' with 'addressof' for taking address in FFI calls.
- @jemc: use half-open ranges for String operations.
- Improved TCPConnection with a dynamically size of buffers
- Drop dynamic LTO detection in the build system.
- Parameterized Array.find and Array.rfind with a comparator.
- `this->` adapted types check match on the upper bounds.
- Renamed `identityof` to `digestof`.
- Moved and renamed `net/Buffer` to `buffered/Reader` and `buffered/Writer`.
- Print compiler error and info messages to stderr instead of stdout.
- `Hashmap.concat` now returns `this` rather than `None`
- Only allow single, internal underscores in numeric literals.
- `ponyc --version` now includes the build type (debug/release) in its output.
- Strings now grow and shrink geometrically.
- Embedded fields can now be constructed from complex expressions containing constructors
- Sendable members of non-sendable objects can be used in recover expressions in certain cases.
- ProcessNotify functions are passed a reference to ProcessMonitor.
- The constructor of `Options` doesn't require an `Env` anymore but just a simple `String` array.

## [0.2.1] - 2015-10-06

### Fixed

- Check shallow marking in heap_ismarked.

## [0.2.0] - 2015-10-05

### Fixed

- Handle internal pointers and recursion.
- Allow recursing through non-pony alloc'd memory in GC.
- Set an LLVM triple with no version stamp to prevent XCode 7 link warnings.
- use "path:" adds link paths only for the current build.
- Handle null characters in Strings and string literals.

### Added

- Platform indicators for LP64, LLP64, ILP32.
- Compile and link with LTO.
- Use Pointer[None] for void* in FFI.
- Root authority capability in Env.
- Fine grained capabilities for files and directories.
- Use Capsicum on FreeBSD.
- Apply can be sugared with type arguments.
- Search pony_packages directories for use commands.
- Buffer peek functions (@jemc)
- collections/Ring
- Promises package

### Changed

- Renamed some builtin types.
- abs() now returns an unsigned integer.
- Improved memory allocation speed.
- Reduced memory pressure.
- Scheduler steals when only the CD is on a scheduler thread queue.
- use commands searches ../pony_packages recursively similar to Node.js
- Readline uses a Promise to handle async responses.

## [0.1.7] - 2015-06-18

### Fixed

- Viewpoint adaptation with a type expression on the left-hand side.

### Added

- Pass Pony function pointers to C FFI.

### Changed

- The pony runtime now uses the same option parser as ponyc. A pony program exits if bad runtime args are provided.
- Output directory now created if it doesn't already exist.
- Improvements to automatic documentation generator.
- Union type for String.compare result.

## [0.1.6] - 2015-06-15

### Fixed

- ANSI stripping on zero length writes to stdout/stderr.
- More OS X 10.8 compatibility.
- SSL multithreading support.
- Nested tuple code generation.
- Only finalise blocked actors when detecting quiescence.
- URL parse error.

### Added

- Automatic documentation generator in the compiler.
- FreeBSD 10.1 support, thanks to Ben Laurie.
- Allow method calls on union types when the signatures are compatible.
- Subtyping of polymorphic methods.
- Primitive `_init` and `_final` for C library initialisation and shutdown.
- collections.Flags
- lambda sugar.

### Changed

- Separated the FFI '&' operator from the identityof operator.
- Operators on Set and Map are now persistent.
- use "file:..." becomes use "package:..."
- Allow "s at the end of triple-quoted strings.
- Allow behaviours and functions to be subtypes of each other.

## [0.1.5] - 2015-05-15

### Fixed

- OS X 10.8 compatibility.

## [0.1.4] - 2015-05-14

### Fixed

- Check whether parameters to behaviours, actor constructors and isolated constructors are sendable after flattening, to allow sendable type parameters to be used as parameters.
- Eliminate spurious "control expression" errors when another compile error has occurred.
- Handle circular package dependencies.
- Fixed ponyc options issue related to named long options with no arguments
- Cycle detector view_t structures are now reference counted.

### Added

- ANSI terminal handling on all platforms, including Windows.
- The lexer now allows underscore characters in numeric literals. This allows long numeric literals to be broken up for human readability.
- "Did you mean?" support when the compiler doesn't recognise a name but something similar is in scope.
- Garbage collection and cycle detection parameters can now be set from the command line.
- Added a FileStream wrapper to the file package.

### Changed

- When using a package without a package identifier (eg. `use "foo"` as opposed to `use f = "foo"`), a `Main` type in the package will not be imported. This allows all packages to include unit tests that are run from their included `Main` actor without causing name conflicts.
- The `for` sugar now wraps the `next()` call in a try expression that does a `continue` if an error is raised.
<|MERGE_RESOLUTION|>--- conflicted
+++ resolved
@@ -2,8 +2,6 @@
 
 All notable changes to the Pony compiler and standard library will be documented in this file. This project adheres to [Semantic Versioning](http://semver.org/) and [Keep a CHANGELOG](http://keepachangelog.com/).
 
-<<<<<<< HEAD
-=======
 ## [0.33.2] - 2020-02-03
 
 ### Fixed
@@ -21,7 +19,6 @@
 - Better error message for check_receiver_cap ([PR #3450](https://github.com/ponylang/ponyc/pull/3450))
 - Improved error for undefined but used left side of declarations ([PR #3451](https://github.com/ponylang/ponyc/pull/3451))
 
->>>>>>> f89d4173
 ## [0.33.1] - 2019-12-13
 
 ### Fixed
